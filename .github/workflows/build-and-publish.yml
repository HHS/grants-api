name: Build and Publish

on:
  workflow_call:
    inputs:
      app_name:
        description: "name of application folder under infra directory"
        required: true
        type: string
      ref:
        description: The branch, tag or SHA to checkout. When checking out the repository that triggered a workflow, this defaults to the reference or SHA for that event. Otherwise, use branch or tag that triggered the workflow run.
        required: true
        type: string
      environment:
        description: "The environment where the build will be deployed. eg. dev or prod. Will default to dev."
        default: dev
        required: false
        type: string
  workflow_dispatch:
    inputs:
      app_name:
        description: "name of application folder under infra directory"
        required: true
        type: string
      ref:
        description: The branch, tag or SHA to checkout. When checking out the repository that triggered a workflow, this defaults to the reference or SHA for that event. Otherwise, use branch or tag that triggered the workflow run.
        required: true
        type: string
      environment:
        description: "The environment where the build will be deployed. eg. dev or prod. Will default to dev."
        default: dev
        required: false
        type: string

jobs:
  build-and-publish:
    name: Build and publish
    runs-on: ubuntu-latest

    permissions:
      contents: read
      id-token: write

    steps:
<<<<<<< HEAD
      - uses: actions/checkout@v3
=======
      - uses: actions/checkout@v4
        with:
          ref: ${{ inputs.ref }}

      - name: Build release
        run: make APP_NAME=${{ inputs.app_name }} ENVIRONMENT=${{ inputs.environment }} release-build
>>>>>>> 9720f2ba

      - name: Configure AWS credentials
        uses: ./.github/actions/configure-aws-credentials
        with:
          app_name: ${{ inputs.app_name }}
          environment: shared

      - name: Check if image is already published
        id: check-image-published
        run: |
          is_image_published=$(./bin/is-image-published "${{ inputs.app_name }}" "${{ inputs.ref }}")
          echo "Is image published: $is_image_published"
          echo "is_image_published=$is_image_published" >> "$GITHUB_OUTPUT"

      - name: Build release
        if: steps.check-image-published.outputs.is_image_published == 'false'
        run: make APP_NAME=${{ inputs.app_name }} release-build

      - name: Publish release
        if: steps.check-image-published.outputs.is_image_published == 'false'
        run: make APP_NAME=${{ inputs.app_name }} release-publish<|MERGE_RESOLUTION|>--- conflicted
+++ resolved
@@ -42,16 +42,9 @@
       id-token: write
 
     steps:
-<<<<<<< HEAD
-      - uses: actions/checkout@v3
-=======
       - uses: actions/checkout@v4
         with:
           ref: ${{ inputs.ref }}
-
-      - name: Build release
-        run: make APP_NAME=${{ inputs.app_name }} ENVIRONMENT=${{ inputs.environment }} release-build
->>>>>>> 9720f2ba
 
       - name: Configure AWS credentials
         uses: ./.github/actions/configure-aws-credentials
