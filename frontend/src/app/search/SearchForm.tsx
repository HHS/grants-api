"use client";

import React, { useRef } from "react";

import { ConvertedSearchParams } from "../../types/requestURLTypes";
<<<<<<< HEAD
=======
import { SearchAPIResponse } from "../../types/searchTypes";
>>>>>>> 5d50bc40
import SearchBar from "../../components/search/SearchBar";
import SearchFilterAgency from "src/components/search/SearchFilterAgency";
import SearchFilterFundingInstrument from "../../components/search/SearchFilterFundingInstrument";
import SearchOpportunityStatus from "../../components/search/SearchOpportunityStatus";
import SearchPagination from "../../components/search/SearchPagination";
import SearchResultsHeader from "../../components/search/SearchResultsHeader";
import SearchResultsList from "../../components/search/SearchResultsList";
import { updateResults } from "./actions";
import { useFormState } from "react-dom";

interface SearchFormProps {
<<<<<<< HEAD
  initialSearchResults: SearchResponseData;
=======
  initialSearchResults: SearchAPIResponse;
>>>>>>> 5d50bc40
  requestURLQueryParams: ConvertedSearchParams;
}

export function SearchForm({
  initialSearchResults,
  requestURLQueryParams,
}: SearchFormProps) {
  const [searchResults, updateSearchResultsAction] = useFormState(
    updateResults,
    initialSearchResults,
  );

  const formRef = useRef(null); // allows us to submit form from child components

<<<<<<< HEAD
  const { status, query, sortby } = requestURLQueryParams;
=======
  const { status, query, sortby, page } = requestURLQueryParams;

  // TODO: move this to server-side calculation?
  const maxPaginationError =
    searchResults.pagination_info.page_offset >
    searchResults.pagination_info.total_pages;
>>>>>>> 5d50bc40

  return (
    <form ref={formRef} action={updateSearchResultsAction}>
      <div className="grid-container">
        <div className="search-bar">
          <SearchBar initialQuery={query} />
        </div>
        <div className="grid-row grid-gap">
          <div className="tablet:grid-col-4">
            <SearchOpportunityStatus
              formRef={formRef}
              initialStatuses={status}
            />
            <SearchFilterFundingInstrument />
            <SearchFilterAgency />
          </div>
          <div className="tablet:grid-col-8">
            <div className="usa-prose">
              <SearchResultsHeader
                formRef={formRef}
<<<<<<< HEAD
                searchResultsLength={searchResults.length}
                initialSortBy={sortby}
              />
              <SearchPagination />
              <SearchResultsList searchResults={searchResults} />
              <SearchPagination />
=======
                searchResultsLength={
                  searchResults.pagination_info.total_records
                }
                initialSortBy={sortby}
              />
              <SearchPagination
                page={page}
                formRef={formRef}
                showHiddenInput={true}
                totalPages={searchResults.pagination_info.total_pages}
              />
              <SearchResultsList
                searchResults={searchResults.data}
                maxPaginationError={maxPaginationError}
              />
              <SearchPagination
                page={page}
                formRef={formRef}
                totalPages={searchResults.pagination_info.total_pages}
              />
>>>>>>> 5d50bc40
            </div>
          </div>
        </div>
      </div>
    </form>
  );
}<|MERGE_RESOLUTION|>--- conflicted
+++ resolved
@@ -3,10 +3,8 @@
 import React, { useRef } from "react";
 
 import { ConvertedSearchParams } from "../../types/requestURLTypes";
-<<<<<<< HEAD
-=======
+
 import { SearchAPIResponse } from "../../types/searchTypes";
->>>>>>> 5d50bc40
 import SearchBar from "../../components/search/SearchBar";
 import SearchFilterAgency from "src/components/search/SearchFilterAgency";
 import SearchFilterFundingInstrument from "../../components/search/SearchFilterFundingInstrument";
@@ -18,11 +16,7 @@
 import { useFormState } from "react-dom";
 
 interface SearchFormProps {
-<<<<<<< HEAD
-  initialSearchResults: SearchResponseData;
-=======
   initialSearchResults: SearchAPIResponse;
->>>>>>> 5d50bc40
   requestURLQueryParams: ConvertedSearchParams;
 }
 
@@ -37,16 +31,13 @@
 
   const formRef = useRef(null); // allows us to submit form from child components
 
-<<<<<<< HEAD
-  const { status, query, sortby } = requestURLQueryParams;
-=======
+
   const { status, query, sortby, page } = requestURLQueryParams;
 
   // TODO: move this to server-side calculation?
   const maxPaginationError =
     searchResults.pagination_info.page_offset >
     searchResults.pagination_info.total_pages;
->>>>>>> 5d50bc40
 
   return (
     <form ref={formRef} action={updateSearchResultsAction}>
@@ -67,14 +58,6 @@
             <div className="usa-prose">
               <SearchResultsHeader
                 formRef={formRef}
-<<<<<<< HEAD
-                searchResultsLength={searchResults.length}
-                initialSortBy={sortby}
-              />
-              <SearchPagination />
-              <SearchResultsList searchResults={searchResults} />
-              <SearchPagination />
-=======
                 searchResultsLength={
                   searchResults.pagination_info.total_records
                 }
@@ -95,7 +78,6 @@
                 formRef={formRef}
                 totalPages={searchResults.pagination_info.total_pages}
               />
->>>>>>> 5d50bc40
             </div>
           </div>
         </div>
