import {
  ServerSideRouteParams,
  ServerSideSearchParams,
} from "../../types/requestURLTypes";

import { FeatureFlagsManager } from "../../services/FeatureFlagManager";
import PageSEO from "src/components/PageSEO";
import React from "react";
import SearchCallToAction from "../../components/search/SearchCallToAction";
import { SearchForm } from "./SearchForm";
import { convertSearchParamsToProperTypes } from "../../utils/convertSearchParamsToStrings";
import { cookies } from "next/headers";
import { forceSearchParamsToStringValue } from "../../utils/convertSearchParamsToStrings";
import { getSearchFetcher } from "../../services/searchfetcher/SearchFetcherUtil";
import { notFound } from "next/navigation";

const searchFetcher = getSearchFetcher();

// TODO: use for i18n when ready
// interface RouteParams {
//   locale: string;
// }

interface ServerPageProps {
  params: ServerSideRouteParams;
  searchParams: ServerSideSearchParams;
}

export default async function Search({ searchParams }: ServerPageProps) {
<<<<<<< HEAD
  console.log("searchParams serer side =>", searchParams);

=======
>>>>>>> 5d50bc40
  const ffManager = new FeatureFlagsManager(cookies());
  if (!ffManager.isFeatureEnabled("showSearchV0")) {
    return notFound();
  }

<<<<<<< HEAD
  const convertedSearchParams = forceSearchParamsToStringValue(searchParams);
  const initialSearchResults = await searchFetcher.fetchOpportunities();
=======
  const convertedSearchParams = convertSearchParamsToProperTypes(searchParams);
  const initialSearchResults = await searchFetcher.fetchOpportunities(
    convertedSearchParams,
  );
>>>>>>> 5d50bc40

  return (
    <>
      {/* TODO: i18n */}
      <PageSEO
        title="Search Funding Opportunities"
        description="Try out our experimental search page."
      />
      <SearchCallToAction />
      <SearchForm
        initialSearchResults={initialSearchResults}
        requestURLQueryParams={convertedSearchParams}
      />
    </>
  );
}<|MERGE_RESOLUTION|>--- conflicted
+++ resolved
@@ -27,25 +27,15 @@
 }
 
 export default async function Search({ searchParams }: ServerPageProps) {
-<<<<<<< HEAD
-  console.log("searchParams serer side =>", searchParams);
-
-=======
->>>>>>> 5d50bc40
   const ffManager = new FeatureFlagsManager(cookies());
   if (!ffManager.isFeatureEnabled("showSearchV0")) {
     return notFound();
   }
 
-<<<<<<< HEAD
-  const convertedSearchParams = forceSearchParamsToStringValue(searchParams);
-  const initialSearchResults = await searchFetcher.fetchOpportunities();
-=======
   const convertedSearchParams = convertSearchParamsToProperTypes(searchParams);
   const initialSearchResults = await searchFetcher.fetchOpportunities(
     convertedSearchParams,
   );
->>>>>>> 5d50bc40
 
   return (
     <>
