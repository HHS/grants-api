import { APISearchFetcher } from "../../services/searchfetcher/APISearchFetcher";
import { FeatureFlagsManager } from "../../services/FeatureFlagManager";
import { MockSearchFetcher } from "../../services/searchfetcher/MockSearchFetcher";
// Disable rule to allow server actions to be called without warning
/* eslint-disable react/jsx-no-bind, @typescript-eslint/no-misused-promises */
import React from "react";
import { SearchForm } from "./SearchForm";
import { cookies } from "next/headers";
import { fetchSearchOpportunities } from "../../services/searchfetcher/SearchFetcher";
import { notFound } from "next/navigation";

<<<<<<< HEAD
const searchFetcher = process.env.NEXT_PUBLIC_USE_SEARCH_MOCK_DATA
=======
// import { SEARCH_CRUMBS } from "src/constants/breadcrumbs";
// import Breadcrumbs from "src/components/Breadcrumbs";
import PageSEO from "src/components/PageSEO";
// import BetaAlert from "src/components/BetaAlert";

import { GridContainer } from "@trussworks/react-uswds";

const useMockData = false;

const searchFetcher = useMockData
>>>>>>> 3a0cc90e
  ? new MockSearchFetcher()
  : new APISearchFetcher();

// TODO: use for i18n when ready
// interface RouteParams {
//   locale: string;
// }

export default async function Search() {
  const cookieStore = cookies();
  const ffManager = new FeatureFlagsManager(cookieStore);
  if (!ffManager.isFeatureEnabled("showSearchV0")) {
    return notFound();
  }
  const initialSearchResults = await fetchSearchOpportunities(searchFetcher);
  return (
    <>
      {/* TODO: i18n */}
      <PageSEO
        title="Search Funding Opportunities"
        description="Try out our experimental search page."
      />

      <GridContainer>
        {/* TODO: BetaAlert Breadcrumbs */}
        {/* <BetaAlert /> */}
        {/* <Breadcrumbs breadcrumbList={SEARCH_CRUMBS} /> */}
        <h1 className="margin-0 tablet-lg:font-sans-xl desktop-lg:font-sans-2xl">
          Search funding opportunities
        </h1>
        <p className="tablet-lg:font-sans-lg line-height-sans-3 usa-intro margin-top-2">
          We’re incrementally improving this experimental search page. How can
          we make it easier to discover grants that are right for you? Let us
          know at <a href="mailto:simpler@grants.gov">simpler@grants.gov</a>.
        </p>
      </GridContainer>

      <SearchForm initialSearchResults={initialSearchResults} />
    </>
  );
}<|MERGE_RESOLUTION|>--- conflicted
+++ resolved
@@ -9,9 +9,6 @@
 import { fetchSearchOpportunities } from "../../services/searchfetcher/SearchFetcher";
 import { notFound } from "next/navigation";
 
-<<<<<<< HEAD
-const searchFetcher = process.env.NEXT_PUBLIC_USE_SEARCH_MOCK_DATA
-=======
 // import { SEARCH_CRUMBS } from "src/constants/breadcrumbs";
 // import Breadcrumbs from "src/components/Breadcrumbs";
 import PageSEO from "src/components/PageSEO";
@@ -19,10 +16,7 @@
 
 import { GridContainer } from "@trussworks/react-uswds";
 
-const useMockData = false;
-
-const searchFetcher = useMockData
->>>>>>> 3a0cc90e
+const searchFetcher = process.env.NEXT_PUBLIC_USE_SEARCH_MOCK_DATA
   ? new MockSearchFetcher()
   : new APISearchFetcher();
 
