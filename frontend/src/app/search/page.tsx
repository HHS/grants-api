// Disable rule to allow server actions to be called without warning
/* eslint-disable react/jsx-no-bind, @typescript-eslint/no-misused-promises */
import React, { Suspense } from "react";

import { APISearchFetcher } from "../../services/searchfetcher/APISearchFetcher";
import Loading from "./loading";
import { MockSearchFetcher } from "../../services/searchfetcher/MockSearchFetcher";
<<<<<<< HEAD
import { fetchSearchOpportunities } from "../../services/searchfetcher/SearchFetcher";
import { revalidatePath } from "next/cache";

const useMockData = false;
const searchFetcher = useMockData
  ? new MockSearchFetcher()
  : new APISearchFetcher();

async function SearchResults() {
  const results = await fetchSearchOpportunities(searchFetcher);
  return (
    <ul>
      {results.map((opportunity) => (
        <li key={opportunity.opportunity_id}>
          {opportunity.category}, {opportunity.opportunity_title}
        </li>
      ))}
    </ul>
  );
}

export default function Search() {
  async function updateResults(formData: FormData) {
    // server action
    "use server";
    console.log(Object.fromEntries(formData.entries()));
    await new Promise((resolve) => setTimeout(resolve, 750));
    revalidatePath("/search");
=======
import PageNotFound from "../../pages/404";
import { SearchResponseData } from "../../api/SearchOpportunityAPI";
import { useFeatureFlags } from "src/hooks/useFeatureFlags";

const useMockData = false;
const searchFetcher: SearchFetcher = useMockData
  ? new MockSearchFetcher()
  : new APISearchFetcher();

// TODO: use for i18n when ready
// interface RouteParams {
//   locale: string;
// }

export default function Search() {
  const { featureFlagsManager, mounted } = useFeatureFlags();
  const [searchResults, setSearchResults] = useState<SearchResponseData>([]);

  const handleButtonClick = (event: React.MouseEvent<HTMLButtonElement>) => {
    event.preventDefault();
    performSearch().catch((e) => console.log(e));
  };

  const performSearch = async () => {
    const opportunities = await fetchSearchOpportunities(searchFetcher);
    setSearchResults(opportunities);
  };

  if (!mounted) return null;
  if (!featureFlagsManager.isFeatureEnabled("showSearchV0")) {
    return <PageNotFound />;
>>>>>>> 1abd0c39
  }
  return (
    <>
<<<<<<< HEAD
      {/* This can also be a client component with useFormState,
        and still be able to call server action */}
      <form action={updateResults}>
        <input type="text" name="mytext" />
        <input type="checkbox" name="mycheckbox" />
        <input type="hidden" name="hiddeninput" value={22} />
        <select name="mydropdown" id="alphabet">
          <option value="a">a</option>
          <option value="b">b</option>
        </select>
        <input type="submit" />
      </form>

      {/* Allow for partial pre-rendering while doing the initial data fetch */}
      <Suspense fallback={<Loading />}>
        <SearchResults />
      </Suspense>
=======
      <button onClick={handleButtonClick}>Update Results</button>
      {searchFetcher instanceof APISearchFetcher ? (
        <p>Live API</p>
      ) : (
        <p>Mock Call</p>
      )}
      <ul>
        {searchResults.map((opportunity) => (
          <li key={opportunity.opportunity_id}>
            {opportunity.category}, {opportunity.opportunity_title}
          </li>
        ))}
      </ul>
>>>>>>> 1abd0c39
    </>
  );
}<|MERGE_RESOLUTION|>--- conflicted
+++ resolved
@@ -5,7 +5,6 @@
 import { APISearchFetcher } from "../../services/searchfetcher/APISearchFetcher";
 import Loading from "./loading";
 import { MockSearchFetcher } from "../../services/searchfetcher/MockSearchFetcher";
-<<<<<<< HEAD
 import { fetchSearchOpportunities } from "../../services/searchfetcher/SearchFetcher";
 import { revalidatePath } from "next/cache";
 
@@ -13,6 +12,13 @@
 const searchFetcher = useMockData
   ? new MockSearchFetcher()
   : new APISearchFetcher();
+
+
+
+// TODO: use for i18n when ready
+// interface RouteParams {
+//   locale: string;
+// }
 
 async function SearchResults() {
   const results = await fetchSearchOpportunities(searchFetcher);
@@ -34,43 +40,9 @@
     console.log(Object.fromEntries(formData.entries()));
     await new Promise((resolve) => setTimeout(resolve, 750));
     revalidatePath("/search");
-=======
-import PageNotFound from "../../pages/404";
-import { SearchResponseData } from "../../api/SearchOpportunityAPI";
-import { useFeatureFlags } from "src/hooks/useFeatureFlags";
-
-const useMockData = false;
-const searchFetcher: SearchFetcher = useMockData
-  ? new MockSearchFetcher()
-  : new APISearchFetcher();
-
-// TODO: use for i18n when ready
-// interface RouteParams {
-//   locale: string;
-// }
-
-export default function Search() {
-  const { featureFlagsManager, mounted } = useFeatureFlags();
-  const [searchResults, setSearchResults] = useState<SearchResponseData>([]);
-
-  const handleButtonClick = (event: React.MouseEvent<HTMLButtonElement>) => {
-    event.preventDefault();
-    performSearch().catch((e) => console.log(e));
-  };
-
-  const performSearch = async () => {
-    const opportunities = await fetchSearchOpportunities(searchFetcher);
-    setSearchResults(opportunities);
-  };
-
-  if (!mounted) return null;
-  if (!featureFlagsManager.isFeatureEnabled("showSearchV0")) {
-    return <PageNotFound />;
->>>>>>> 1abd0c39
   }
   return (
     <>
-<<<<<<< HEAD
       {/* This can also be a client component with useFormState,
         and still be able to call server action */}
       <form action={updateResults}>
@@ -88,21 +60,6 @@
       <Suspense fallback={<Loading />}>
         <SearchResults />
       </Suspense>
-=======
-      <button onClick={handleButtonClick}>Update Results</button>
-      {searchFetcher instanceof APISearchFetcher ? (
-        <p>Live API</p>
-      ) : (
-        <p>Mock Call</p>
-      )}
-      <ul>
-        {searchResults.map((opportunity) => (
-          <li key={opportunity.opportunity_id}>
-            {opportunity.category}, {opportunity.opportunity_title}
-          </li>
-        ))}
-      </ul>
->>>>>>> 1abd0c39
     </>
   );
 }