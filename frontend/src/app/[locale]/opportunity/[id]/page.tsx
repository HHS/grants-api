import { Metadata } from "next";
import NotFound from "src/app/[locale]/not-found";
import fetchers from "src/app/api/Fetchers";
import { OPPORTUNITY_CRUMBS } from "src/constants/breadcrumbs";
import { ApiRequestError, parseErrorStatus } from "src/errors";
import { Opportunity } from "src/types/opportunity/opportunityResponseTypes";

import { getTranslations } from "next-intl/server";
import { notFound } from "next/navigation";
import { GridContainer } from "@trussworks/react-uswds";

import BetaAlert from "src/components/BetaAlert";
import Breadcrumbs from "src/components/Breadcrumbs";
import OpportunityAwardInfo from "src/components/opportunity/OpportunityAwardInfo";
import OpportunityCTA from "src/components/opportunity/OpportunityCTA";
import OpportunityDescription from "src/components/opportunity/OpportunityDescription";
import OpportunityDocuments from "src/components/opportunity/OpportunityDocuments";
import OpportunityHistory from "src/components/opportunity/OpportunityHistory";
import OpportunityIntro from "src/components/opportunity/OpportunityIntro";
import OpportunityLink from "src/components/opportunity/OpportunityLink";
import OpportunityStatusWidget from "src/components/opportunity/OpportunityStatusWidget";

export const revalidate = 600; // invalidate ten minutes

export async function generateMetadata({ params }: { params: { id: string } }) {
  const t = await getTranslations({ locale: "en" });
  const id = Number(params.id);
  let title = `${t("OpportunityListing.page_title")}`;
  try {
    const { data: opportunityData } =
      await fetchers.opportunityFetcher.getOpportunityById(id);
    title = `${t("OpportunityListing.page_title")} - ${opportunityData.opportunity_title}`;
  } catch (error) {
    console.error("Failed to render page title due to API error", error);
    if (parseErrorStatus(error as ApiRequestError) === 404) {
      return notFound();
    }
  }
  const meta: Metadata = {
    title,
    description: t("OpportunityListing.meta_description"),
  };
  return meta;
}

export function generateStaticParams() {
  return [];
}

function emptySummary() {
  return {
    additional_info_url: null,
    additional_info_url_description: null,
    agency_code: null,
    agency_contact_description: null,
    agency_email_address: null,
    agency_email_address_description: null,
    agency_name: null,
    agency_phone_number: null,
    applicant_eligibility_description: null,
    applicant_types: [],
    archive_date: null,
    award_ceiling: null,
    award_floor: null,
    close_date: null,
    close_date_description: null,
    estimated_total_program_funding: null,
    expected_number_of_awards: null,
    fiscal_year: null,
    forecasted_award_date: null,
    forecasted_close_date: null,
    forecasted_close_date_description: null,
    forecasted_post_date: null,
    forecasted_project_start_date: null,
    funding_categories: [],
    funding_category_description: null,
    funding_instruments: [],
    is_cost_sharing: false,
    is_forecast: false,
    post_date: null,
    summary_description: null,
    version_number: null,
  };
}

export default async function OpportunityListing({
  params,
}: {
  params: { id: string };
}) {
  const id = Number(params.id);
  const breadcrumbs = Object.assign([], OPPORTUNITY_CRUMBS);
  // Opportunity id needs to be a number greater than 1
  if (isNaN(id) || id < 1) {
    return <NotFound />;
  }

  let opportunityData = {} as Opportunity;
  try {
    const response = await fetchers.opportunityFetcher.getOpportunityById(id);
    opportunityData = response.data;
  } catch (error) {
    if (parseErrorStatus(error as ApiRequestError) === 404) {
      return <NotFound />;
    }
    throw error;
  }
  opportunityData.summary = opportunityData?.summary
    ? opportunityData.summary
    : emptySummary();

  breadcrumbs.push({
    title: `${opportunityData.opportunity_title}: ${opportunityData.opportunity_number}`,
    path: `/opportunity/${opportunityData.opportunity_id}/`, // unused but required in breadcrumb implementation
  });

  const nofoPath =
    opportunityData.attachments.filter(
      (document) =>
        document.opportunity_attachment_type ===
        "notice_of_funding_opportunity",
    )[0]?.download_path || "";

  return (
    <div>
      <BetaAlert />
      <Breadcrumbs breadcrumbList={breadcrumbs} />
      <OpportunityIntro opportunityData={opportunityData} />
      <GridContainer>
        <div className="grid-row grid-gap">
          <div className="desktop:grid-col-8 tablet:grid-col-12 tablet:order-1 desktop:order-first">
<<<<<<< HEAD
            <OpportunityDescription
              summary={opportunityData.summary}
              nofoPath={nofoPath}
            />
=======
            <OpportunityDescription summary={opportunityData.summary} />
            <OpportunityDocuments documents={opportunityData.attachments} />
>>>>>>> df50d683
            <OpportunityLink opportunityData={opportunityData} />
          </div>

          <div className="desktop:grid-col-4 tablet:grid-col-12 tablet:order-0">
            <OpportunityStatusWidget opportunityData={opportunityData} />
            <OpportunityCTA id={opportunityData.opportunity_id} />
            <OpportunityAwardInfo opportunityData={opportunityData} />
            <OpportunityHistory summary={opportunityData.summary} />
          </div>
        </div>
      </GridContainer>
    </div>
  );
}<|MERGE_RESOLUTION|>--- conflicted
+++ resolved
@@ -129,15 +129,11 @@
       <GridContainer>
         <div className="grid-row grid-gap">
           <div className="desktop:grid-col-8 tablet:grid-col-12 tablet:order-1 desktop:order-first">
-<<<<<<< HEAD
             <OpportunityDescription
               summary={opportunityData.summary}
               nofoPath={nofoPath}
             />
-=======
-            <OpportunityDescription summary={opportunityData.summary} />
             <OpportunityDocuments documents={opportunityData.attachments} />
->>>>>>> df50d683
             <OpportunityLink opportunityData={opportunityData} />
           </div>
 
