import type { GetServerSideProps, NextPage } from "next";

import { Trans, useTranslation } from "next-i18next";
import { serverSideTranslations } from "next-i18next/serverSideTranslations";
import Head from "next/head";
import { Grid, GridContainer } from "@trussworks/react-uswds";

import Alert from "../components/Alert";

import Alert from "../components/Alert";

const Home: NextPage = () => {
  const { t } = useTranslation("common", { keyPrefix: "Index" });

  return (
    <>
      <Head>
        <title>{t("title")}</title>
      </Head>
      {/* Demonstration of responsive utility classes: */}
      <h1 className="font-sans-2xl tablet:font-sans-3xl margin-y-3 tablet:margin-top-6">
        {t("title")}
      </h1>
      <Alert type="info">
        <Trans
          t={t}
          i18nKey="alert"
          components={{
<<<<<<< HEAD
            LinkToGrants: <a href="www.grants.gov" />,
          }}
        />
      </Alert>
      <GridContainer>
        <Grid row>
          <h2 className="margin-bottom-0">{t("goal_title")}</h2>
        </Grid>
        <Grid row gap="md">
          <Grid col={6}>
            <p className="usa-intro">{t("goal_paragraph_1")}</p>
          </Grid>
          <Grid col={6}>
            <h3>{t("goal_title_2")}</h3>
            <p>{t("goal_paragraph_2")}</p>
            <h3>{t("goal_title_3")}</h3>
            <p>{t("goal_paragraph_3")}</p>
          </Grid>
        </Grid>
      </GridContainer>
=======
            LinkToGrants: <a href="https://www.grants.gov" />,
          }}
        />
      </Alert>
>>>>>>> 4695231b

      {/* Demonstration of more complex translated strings, with safe-listed links HTML elements */}
      <p className="usa-intro">
        <Trans
          t={t}
          i18nKey="intro"
          components={{
            LinkToNextJs: <a href="https://nextjs.org/docs" />,
          }}
        />
      </p>
      <div className="measure-6">
        <Trans
          t={t}
          i18nKey="body"
          components={{
            ul: <ul className="usa-list" />,
            li: <li />,
          }}
        />
      </div>
    </>
  );
};

// Change this to getStaticProps if you're not using server-side rendering
export const getServerSideProps: GetServerSideProps = async ({ locale }) => {
  const translations = await serverSideTranslations(locale ?? "en");
  return { props: { ...translations } };
};

export default Home;<|MERGE_RESOLUTION|>--- conflicted
+++ resolved
@@ -26,7 +26,6 @@
           t={t}
           i18nKey="alert"
           components={{
-<<<<<<< HEAD
             LinkToGrants: <a href="www.grants.gov" />,
           }}
         />
@@ -47,12 +46,6 @@
           </Grid>
         </Grid>
       </GridContainer>
-=======
-            LinkToGrants: <a href="https://www.grants.gov" />,
-          }}
-        />
-      </Alert>
->>>>>>> 4695231b
 
       {/* Demonstration of more complex translated strings, with safe-listed links HTML elements */}
       <p className="usa-intro">
