/*
----------------------------------------
USWDS with settings overrides
----------------------------------------
Uncomment the following lines and add a list of changed settings
in the form $setting: value,
----------------------------------------
*/

@use "uswds-core" with (
  // Disable scary but mostly irrelevant warnings:
  $theme-show-notifications: false,

  // Specify USWDS font and image paths.
  // Same paths are successfully used for both Next.js and Storybook.
  $theme-font-path: add-base-path("/uswds/fonts"),
  $theme-image-path: add-base-path("/uswds/img"),
  // Ensure utility classes always override other styles
  $utilities-use-important: true,

<<<<<<< HEAD
  // Prettier defaults for typography
  $theme-font-type-sans: "source-sans-pro",
  $theme-global-link-styles: true
=======
  $background-color-palettes: (
    "palette-color-system-cyan-light",
    "palette-color-system-yellow-light",
    "palette-color-system-green-cool",
    "palette-color-system-red-warm"
  )
>>>>>>> e760b7d2
);<|MERGE_RESOLUTION|>--- conflicted
+++ resolved
@@ -18,16 +18,14 @@
   // Ensure utility classes always override other styles
   $utilities-use-important: true,
 
-<<<<<<< HEAD
   // Prettier defaults for typography
   $theme-font-type-sans: "source-sans-pro",
-  $theme-global-link-styles: true
-=======
+  $theme-global-link-styles: true,
+
   $background-color-palettes: (
     "palette-color-system-cyan-light",
     "palette-color-system-yellow-light",
     "palette-color-system-green-cool",
     "palette-color-system-red-warm"
   )
->>>>>>> e760b7d2
 );