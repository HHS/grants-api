--- conflicted
+++ resolved
@@ -20,18 +20,8 @@
         {t("skip_to_main")}
       </a>
       <Header />
-<<<<<<< HEAD
       <Hero />
-      <main id="main-content" className="grid-col-fill">
-        <GridContainer>
-          <Grid row>
-            <Grid col>{children}</Grid>
-          </Grid>
-        </GridContainer>
-      </main>
-=======
       <main id="main-content">{children}</main>
->>>>>>> e760b7d2
       <Footer />
     </div>
   );
