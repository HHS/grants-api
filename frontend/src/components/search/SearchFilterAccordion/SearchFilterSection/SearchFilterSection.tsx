--- conflicted
+++ resolved
@@ -15,12 +15,9 @@
   mounted: boolean;
   updateCheckedOption: (optionId: string, isChecked: boolean) => void;
   toggleSelectAll: (isSelected: boolean, sectionId: string) => void;
-<<<<<<< HEAD
   accordionTitle: string;
-=======
   isSectionAllSelected: boolean;
   isSectionNoneSelected: boolean;
->>>>>>> 805583a2
 }
 
 const SearchFilterSection: React.FC<SearchFilterSectionProps> = ({
@@ -30,12 +27,9 @@
   mounted,
   updateCheckedOption,
   toggleSelectAll,
-<<<<<<< HEAD
   accordionTitle,
-=======
   isSectionAllSelected,
   isSectionNoneSelected,
->>>>>>> 805583a2
 }) => {
   const [childrenVisible, setChildrenVisible] = useState<boolean>(false);
 
