--- conflicted
+++ resolved
@@ -90,12 +90,9 @@
                 mounted={mounted}
                 updateCheckedOption={toggleOptionChecked}
                 toggleSelectAll={toggleSelectAll}
-<<<<<<< HEAD
                 accordionTitle={title}
-=======
                 isSectionAllSelected={isSectionAllSelected[option.id]}
                 isSectionNoneSelected={isSectionNoneSelected[option.id]}
->>>>>>> 805583a2
               />
             ) : (
               <SearchFilterCheckbox
