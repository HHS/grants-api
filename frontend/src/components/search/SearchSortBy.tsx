--- conflicted
+++ resolved
@@ -1,8 +1,5 @@
 import { useSearchParamUpdater } from "../../hooks/useSearchParamUpdater";
-<<<<<<< HEAD
-=======
 import { useState } from "react";
->>>>>>> 5d50bc40
 
 type SortOption = {
   label: string;
@@ -24,11 +21,6 @@
 
 interface SearchSortByProps {
   formRef: React.RefObject<HTMLFormElement>;
-<<<<<<< HEAD
-}
-
-const SearchSortBy: React.FC<SearchSortByProps> = ({ formRef }) => {
-=======
   initialSortBy: string;
 }
 
@@ -37,15 +29,11 @@
   initialSortBy,
 }) => {
   const [sortBy, setSortBy] = useState(initialSortBy || SORT_OPTIONS[0].value);
->>>>>>> 5d50bc40
   const { updateQueryParams } = useSearchParamUpdater();
 
   const handleChange = (event: React.ChangeEvent<HTMLSelectElement>) => {
     const newValue = event.target.value;
-<<<<<<< HEAD
-=======
     setSortBy(newValue);
->>>>>>> 5d50bc40
     const key = "sortby";
     updateQueryParams(newValue, key);
     formRef?.current?.requestSubmit();
@@ -58,10 +46,7 @@
         name="search-sort-by"
         id="search-sort-by-select"
         onChange={handleChange}
-<<<<<<< HEAD
-=======
         value={sortBy}
->>>>>>> 5d50bc40
       >
         {SORT_OPTIONS.map((option) => (
           <option key={option.value} value={option.value}>
