--- conflicted
+++ resolved
@@ -21,8 +21,7 @@
     const link = screen.getByRole("link", { name: /grants\.gov/i });
 
     expect(alert).toBeInTheDocument();
-<<<<<<< HEAD
-    expect(link).toHaveAttribute("href", "www.grants.gov");
+    expect(link).toHaveAttribute("href", "https://www.grants.gov");
   });
 
   it("renders the goals section", () => {
@@ -34,9 +33,6 @@
     });
 
     expect(goalH2).toBeInTheDocument();
-=======
-    expect(link).toHaveAttribute("href", "https://www.grants.gov");
->>>>>>> 4695231b
   });
 
   it("passes accessibility scan", async () => {
