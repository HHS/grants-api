--- conflicted
+++ resolved
@@ -160,15 +160,11 @@
         output_file_path: str,
     ) -> None:
 
-<<<<<<< HEAD
-        logger.info("Exporting roadmap data from project %d", roadmap.project_number)
-=======
         logger.info(
             "Exporting roadmap data from %s/%d",
             roadmap.owner,
             roadmap.project_number,
         )
->>>>>>> 3ba84f28
         github.export_roadmap_data_to_file(
             client=self.client,
             owner=roadmap.owner,
@@ -184,15 +180,11 @@
         output_file_path: str,
     ) -> None:
 
-<<<<<<< HEAD
-        logger.info("Exporting sprint data for project %d", sprint_board.project_number)
-=======
         logger.info(
             "Exporting sprint data from %s/%d",
             sprint_board.owner,
             sprint_board.project_number,
         )
->>>>>>> 3ba84f28
         github.export_sprint_data_to_file(
             client=self.client,
             owner=sprint_board.owner,
