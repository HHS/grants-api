# pylint: disable=C0415
"""Expose a series of CLI entrypoints for the analytics package."""
import logging
import logging.config
from pathlib import Path
from typing import Annotated, Optional

import typer
from slack_sdk import WebClient
from sqlalchemy import text

from analytics.datasets.deliverable_tasks import DeliverableTasks
from analytics.datasets.issues import GitHubIssues
from analytics.datasets.sprint_board import SprintBoard
from analytics.integrations import db, github, slack
from analytics.metrics.base import BaseMetric, Unit
from analytics.metrics.burndown import SprintBurndown
from analytics.metrics.burnup import SprintBurnup
from analytics.metrics.percent_complete import DeliverablePercentComplete

logging.basicConfig(level=logging.INFO)
logger = logging.getLogger(__name__)

# fmt: off
# Instantiate typer options with help text for the commands below
SPRINT_FILE_ARG = typer.Option(help="Path to file with exported sprint data")
ISSUE_FILE_ARG = typer.Option(help="Path to file with exported issue data")
ROADMAP_FILE_ARG = typer.Option(help="Path to file with exported roadmap data")
OUTPUT_FILE_ARG = typer.Option(help="Path to file where exported data will be saved")
OUTPUT_DIR_ARG = typer.Option(help="Path to directory where output files will be saved")
TMP_DIR_ARG = typer.Option(help="Path to directory where intermediate files will be saved")
OWNER_ARG = typer.Option(help="GitHub handle of the repo or project owner")
REPO_ARG = typer.Option(help="Name of the GitHub repo")
PROJECT_ARG = typer.Option(help="Number of the GitHub project")
FIELD_ARG = typer.Option(help="Name of the GitHub project field")
SPRINT_ARG = typer.Option(help="Name of the sprint for which we're calculating burndown")
UNIT_ARG = typer.Option(help="Whether to calculate completion by 'points' or 'tickets'")
SHOW_RESULTS_ARG = typer.Option(help="Display a chart of the results in a browser")
POST_RESULTS_ARG = typer.Option(help="Post the results to slack")
STATUS_ARG = typer.Option(
    help="Deliverable status to include in report, can be passed multiple times",
)
# fmt: on

# instantiate the main CLI entrypoint
app = typer.Typer()
# instantiate sub-commands for exporting data and calculating metrics
export_app = typer.Typer()
metrics_app = typer.Typer()
import_app = typer.Typer()
# add sub-commands to main entrypoint
app.add_typer(export_app, name="export", help="Export data needed to calculate metrics")
app.add_typer(metrics_app, name="calculate", help="Calculate key project metrics")
app.add_typer(import_app, name="import", help="Import data into the database")


@app.callback()
def callback() -> None:
    """Analyze data about the Simpler.Grants.gov project."""


# ===========================================================
# Export commands
# ===========================================================


@export_app.command(name="gh_project_data")
def export_github_project_data(
    owner: Annotated[str, OWNER_ARG],
    project: Annotated[int, PROJECT_ARG],
    output_file: Annotated[str, OUTPUT_FILE_ARG],
) -> None:
    """Export data about items in a GitHub project and write it to an output file."""
    github.export_project_data(owner, project, output_file)


@export_app.command(name="gh_issue_data")
def export_github_issue_data(
    owner: Annotated[str, OWNER_ARG],
    repo: Annotated[str, REPO_ARG],
    output_file: Annotated[str, OUTPUT_FILE_ARG],
) -> None:
    """Export data about issues a GitHub repo and write it to an output file."""
    github.export_issue_data(owner, repo, output_file)


@export_app.command(name="gh_delivery_data")
def export_github_data(
    owner: Annotated[str, OWNER_ARG],
    sprint_project: Annotated[int, PROJECT_ARG],
    roadmap_project: Annotated[int, PROJECT_ARG],
    output_file: Annotated[str, OUTPUT_FILE_ARG],
    sprint_field: Annotated[str, FIELD_ARG] = "Sprint",
    points_field: Annotated[str, FIELD_ARG] = "Points",
    tmp_dir: Annotated[str, TMP_DIR_ARG] = "data",
) -> None:
    """Export and flatten metadata about GitHub issues used for delivery metrics."""
    # Specify path to intermediate files
    sprint_file = Path(tmp_dir) / "sprint-data.json"
    roadmap_file = Path(tmp_dir) / "roadmap-data.json"

    # # Export sprint and roadmap data
    logger.info("Exporting roadmap data")
    github.export_roadmap_data(
        owner=owner,
        project=roadmap_project,
        quad_field="Quad",
        pillar_field="Pillar",
        output_file=str(roadmap_file),
    )
    logger.info("Exporting sprint data")
    github.export_sprint_data(
        owner=owner,
        project=sprint_project,
        sprint_field=sprint_field,
        points_field=points_field,
        output_file=str(sprint_file),
    )

    # load and flatten data into GitHubIssues dataset
    logger.info("Transforming exported data")
    issues = GitHubIssues.load_from_json_files(
        sprint_file=str(sprint_file),
        roadmap_file=str(roadmap_file),
    )
    issues.to_json(output_file)


# ===========================================================
# Calculate commands
# ===========================================================


@metrics_app.command(name="sprint_burndown")
def calculate_sprint_burndown(
    sprint_file: Annotated[str, SPRINT_FILE_ARG],
    issue_file: Annotated[str, ISSUE_FILE_ARG],
    sprint: Annotated[str, SPRINT_ARG],
    unit: Annotated[Unit, UNIT_ARG] = Unit.points.value,  # type: ignore[assignment]
    *,  # makes the following args keyword only
    show_results: Annotated[bool, SHOW_RESULTS_ARG] = False,
    post_results: Annotated[bool, POST_RESULTS_ARG] = False,
    output_dir: Annotated[str, OUTPUT_DIR_ARG] = "data",
) -> None:
    """Calculate the burndown for a particular sprint."""
    # load the input data
    sprint_data = SprintBoard.load_from_json_files(
        sprint_file=sprint_file,
        issue_file=issue_file,
    )
    # calculate burndown
    burndown = SprintBurndown(sprint_data, sprint=sprint, unit=unit)
    show_and_or_post_results(
        metric=burndown,
        show_results=show_results,
        post_results=post_results,
        output_dir=output_dir,
    )


@metrics_app.command(name="sprint_burnup")
def calculate_sprint_burnup(
    sprint_file: Annotated[str, SPRINT_FILE_ARG],
    issue_file: Annotated[str, ISSUE_FILE_ARG],
    sprint: Annotated[str, SPRINT_ARG],
    unit: Annotated[Unit, UNIT_ARG] = Unit.points.value,  # type: ignore[assignment]
    *,  # makes the following args keyword only
    show_results: Annotated[bool, SHOW_RESULTS_ARG] = False,
    post_results: Annotated[bool, POST_RESULTS_ARG] = False,
    output_dir: Annotated[str, OUTPUT_DIR_ARG] = "data",
) -> None:
    """Calculate the burnup of a particular sprint."""
    # load the input data
    sprint_data = SprintBoard.load_from_json_files(
        sprint_file=sprint_file,
        issue_file=issue_file,
    )
    # calculate burnup
    burnup = SprintBurnup(sprint_data, sprint=sprint, unit=unit)
    show_and_or_post_results(
        metric=burnup,
        show_results=show_results,
        post_results=post_results,
        output_dir=output_dir,
    )


<<<<<<< HEAD
=======
@import_app.command(name="test_connection")
def test_connection() -> None:
    """Test function that ensures the DB connection works."""
    engine = db.get_db()
    # connection method from sqlalchemy
    connection = engine.connect()

    # Test INSERT INTO action
    result = connection.execute(
        text(
            "INSERT INTO audit_log (topic,timestamp, end_timestamp, user_id, details)"
            "VALUES('test','2024-06-11 10:41:15','2024-06-11 10:54:15',87654,'test from command');",
        ),
    )
    # Test SELECT action
    result = connection.execute(text("SELECT * FROM audit_log WHERE user_id=87654;"))
    for row in result:
        print(row)
    # commits the transaction to the db
    connection.commit()
    result.close()


@import_app.command(name="db_import")
def export_json_to_database(
    sprint_file: Annotated[str, SPRINT_FILE_ARG],
    issue_file: Annotated[str, ISSUE_FILE_ARG],
) -> None:
    """Import JSON data to the database."""
    logger.info("Beginning import")

    # Get the database engine and establish a connection
    engine = db.get_db()

    # Load data from the sprint board
    sprint_data = SprintBoard.load_from_json_files(
        sprint_file=sprint_file,
        issue_file=issue_file,
    )

    sprint_data.to_sql(
        output_table="github_project_data",
        engine=engine,
        replace_table=True,
    )
    rows = len(sprint_data.to_dict())
    logger.info("Number of rows in table: %s", rows)


>>>>>>> be2f800d
@metrics_app.command(name="deliverable_percent_complete")
def calculate_deliverable_percent_complete(
    sprint_file: Annotated[str, SPRINT_FILE_ARG],
    issue_file: Annotated[str, ISSUE_FILE_ARG],
    # Typer uses the Unit enum to validate user inputs from the CLI
    # but the default arg must be a string or the CLI will throw an error
    unit: Annotated[Unit, UNIT_ARG] = Unit.points.value,  # type: ignore[assignment]
    *,  # makes the following args keyword only
    show_results: Annotated[bool, SHOW_RESULTS_ARG] = False,
    post_results: Annotated[bool, POST_RESULTS_ARG] = False,
    output_dir: Annotated[str, OUTPUT_DIR_ARG] = "data",
    roadmap_file: Annotated[Optional[str], ROADMAP_FILE_ARG] = None,  # noqa: UP007
    include_status: Annotated[Optional[list[str]], STATUS_ARG] = None,  # noqa: UP007
) -> None:
    """Calculate percentage completion by deliverable."""
    if roadmap_file:
        # load the input data using the new join path with roadmap data
        task_data = DeliverableTasks.load_from_json_files_with_roadmap_data(
            sprint_file=sprint_file,
            issue_file=issue_file,
            roadmap_file=roadmap_file,
        )
    else:
        # load the input data using the original join path without roadmap data
        task_data = DeliverableTasks.load_from_json_files(
            sprint_file=sprint_file,
            issue_file=issue_file,
        )
    # calculate percent complete
    metric = DeliverablePercentComplete(
        dataset=task_data,
        unit=unit,
        statuses_to_include=include_status,
    )
    show_and_or_post_results(
        metric=metric,
        show_results=show_results,
        post_results=post_results,
        output_dir=output_dir,
    )


def show_and_or_post_results(
    metric: BaseMetric,
    *,  # makes the following args keyword only
    show_results: bool,
    post_results: bool,
    output_dir: str,
) -> None:
    """Optionally show the results of a metric and/or post them to slack."""
    # defer load of settings until this command is called
    # this prevents an error if ANALYTICS_SLACK_BOT_TOKEN env var is unset
    from config import get_db_settings

    settings = get_db_settings()

    # optionally display the burndown chart in the browser
    if show_results:
        metric.show_chart()
        print("Slack message:\n")
        print(metric.format_slack_message())
    if post_results:
        slackbot = slack.SlackBot(client=WebClient(token=settings.slack_bot_token))
        metric.post_results_to_slack(
            slackbot=slackbot,
            channel_id=settings.reporting_channel_id,
            output_dir=Path(output_dir),
        )


# ===========================================================
# Import commands
# ===========================================================


@import_app.command(name="test_connection")
def test_connection() -> None:
    """Test function that ensures the DB connection works."""
    engine = db.get_db()
    # connection method from sqlalchemy
    connection = engine.connect()

    # Test INSERT INTO action
    result = connection.execute(
        text(
            "INSERT INTO audit_log (topic,timestamp, end_timestamp, user_id, details)"
            "VALUES('test','2024-06-11 10:41:15','2024-06-11 10:54:15',87654,'test from command');",
        ),
    )
    # Test SELECT action
    result = connection.execute(text("SELECT * FROM audit_log WHERE user_id=87654;"))
    for row in result:
        print(row)
    # commits the transaction to the db
    connection.commit()
    result.close()


@import_app.command(name="db_import")
def export_json_to_database(
    sprint_file: Annotated[str, SPRINT_FILE_ARG],
    issue_file: Annotated[str, ISSUE_FILE_ARG],
) -> None:
    """Import JSON data to the database."""
    logger.info("Beginning import")

    # Get the database engine and establish a connection
    engine = db.get_db()

    # get data and load from JSON
    deliverable_data = DeliverableTasks.load_from_json_files(
        sprint_file=sprint_file,
        issue_file=issue_file,
    )

    # Load data from the sprint board
    sprint_data = SprintBoard.load_from_json_files(
        sprint_file=sprint_file,
        issue_file=issue_file,
    )

    deliverable_data.to_sql(
        output_table="github_project_data",
        engine=engine,
        replace_table=True,
    )  # replace_table=True is the default

    sprint_data.to_sql(
        output_table="github_project_data",
        engine=engine,
        replace_table=True,
    )
    rows = len(sprint_data.to_dict())
    logger.info("Number of rows in table: %s", rows)<|MERGE_RESOLUTION|>--- conflicted
+++ resolved
@@ -185,58 +185,6 @@
     )
 
 
-<<<<<<< HEAD
-=======
-@import_app.command(name="test_connection")
-def test_connection() -> None:
-    """Test function that ensures the DB connection works."""
-    engine = db.get_db()
-    # connection method from sqlalchemy
-    connection = engine.connect()
-
-    # Test INSERT INTO action
-    result = connection.execute(
-        text(
-            "INSERT INTO audit_log (topic,timestamp, end_timestamp, user_id, details)"
-            "VALUES('test','2024-06-11 10:41:15','2024-06-11 10:54:15',87654,'test from command');",
-        ),
-    )
-    # Test SELECT action
-    result = connection.execute(text("SELECT * FROM audit_log WHERE user_id=87654;"))
-    for row in result:
-        print(row)
-    # commits the transaction to the db
-    connection.commit()
-    result.close()
-
-
-@import_app.command(name="db_import")
-def export_json_to_database(
-    sprint_file: Annotated[str, SPRINT_FILE_ARG],
-    issue_file: Annotated[str, ISSUE_FILE_ARG],
-) -> None:
-    """Import JSON data to the database."""
-    logger.info("Beginning import")
-
-    # Get the database engine and establish a connection
-    engine = db.get_db()
-
-    # Load data from the sprint board
-    sprint_data = SprintBoard.load_from_json_files(
-        sprint_file=sprint_file,
-        issue_file=issue_file,
-    )
-
-    sprint_data.to_sql(
-        output_table="github_project_data",
-        engine=engine,
-        replace_table=True,
-    )
-    rows = len(sprint_data.to_dict())
-    logger.info("Number of rows in table: %s", rows)
-
-
->>>>>>> be2f800d
 @metrics_app.command(name="deliverable_percent_complete")
 def calculate_deliverable_percent_complete(
     sprint_file: Annotated[str, SPRINT_FILE_ARG],
@@ -346,24 +294,12 @@
     # Get the database engine and establish a connection
     engine = db.get_db()
 
-    # get data and load from JSON
-    deliverable_data = DeliverableTasks.load_from_json_files(
-        sprint_file=sprint_file,
-        issue_file=issue_file,
-    )
-
     # Load data from the sprint board
     sprint_data = SprintBoard.load_from_json_files(
         sprint_file=sprint_file,
         issue_file=issue_file,
     )
 
-    deliverable_data.to_sql(
-        output_table="github_project_data",
-        engine=engine,
-        replace_table=True,
-    )  # replace_table=True is the default
-
     sprint_data.to_sql(
         output_table="github_project_data",
         engine=engine,
