info:
  description: '

    Back end API for simpler.grants.gov.


    This API is an ALPHA VERSION! Its current form is primarily for testing and feedback.
    Features are still under heavy development, and subject to change. Not for production
    use.


    See [Release Phases](https://github.com/github/roadmap?tab=readme-ov-file#release-phases)
    for further details.

    '
  contact:
    name: Simpler Grants.gov
    url: https://simpler.grants.gov/
    email: simpler@grants.gov
  title: Simpler Grants API
  version: v0
tags:
- name: Health
- name: Opportunity v1
- name: Extract v1
- name: User v1
servers: .
paths:
  /health:
    get:
      parameters: []
      responses:
        '200':
          content:
            application/json:
              schema:
                $ref: '#/components/schemas/HealthcheckResponse'
          description: Successful response
        '503':
          content:
            application/json:
              schema:
                $ref: '#/components/schemas/ErrorResponse'
          description: Service Unavailable
      tags:
      - Health
      summary: Health
  /v1/extracts:
    post:
      parameters: []
      responses:
        '200':
          content:
            application/json:
              schema:
                $ref: '#/components/schemas/ExtractMetadataListResponse'
          description: Successful response
        '422':
          content:
            application/json:
              schema:
                $ref: '#/components/schemas/ErrorResponse'
          description: Validation error
        '401':
          content:
            application/json:
              schema:
                $ref: '#/components/schemas/ErrorResponse'
          description: Authentication error
      tags:
      - Extract v1
      summary: Extract Metadata Get
      requestBody:
        content:
          application/json:
            schema:
              $ref: '#/components/schemas/ExtractMetadataRequest'
            examples:
              example1:
                summary: No filters
                value:
                  pagination:
                    order_by: created_at
                    page_offset: 1
                    page_size: 25
                    sort_direction: descending
      security:
      - ApiKeyAuth: []
  /v1/users/token:
    post:
      parameters:
      - in: header
        name: X-OAuth-login-gov
        description: The login_gov header token
        schema:
          type: string
        required: false
      responses:
        '200':
          content:
            application/json:
              schema:
                $ref: '#/components/schemas/UserTokenResponse'
          description: Successful response
        '422':
          content:
            application/json:
              schema:
                $ref: '#/components/schemas/ErrorResponse'
          description: Validation error
        '401':
          content:
            application/json:
              schema:
                $ref: '#/components/schemas/ErrorResponse'
          description: Authentication error
      tags:
      - User v1
      summary: User Token
      security:
      - ApiKeyAuth: []
<<<<<<< HEAD
  /v1/users/token/refresh:
=======
  /v1/users/token/logout:
>>>>>>> 35fb5d6a
    post:
      parameters: []
      responses:
        '200':
          content:
            application/json:
              schema:
<<<<<<< HEAD
                $ref: '#/components/schemas/UserTokenRefreshResponse'
=======
                $ref: '#/components/schemas/UserTokenLogoutResponse'
>>>>>>> 35fb5d6a
          description: Successful response
        '401':
          content:
            application/json:
              schema:
                $ref: '#/components/schemas/ErrorResponse'
          description: Authentication error
      tags:
      - User v1
<<<<<<< HEAD
      summary: User Token Refresh
=======
      summary: User Token Logout
>>>>>>> 35fb5d6a
      security:
      - ApiJwtAuth: []
  /v1/opportunities/search:
    post:
      parameters: []
      responses:
        '200':
          content:
            application/json:
              schema:
                $ref: '#/components/schemas/OpportunitySearchResponseV1'
            application/octet-stream: {}
          description: Successful response
        '422':
          content:
            application/json:
              schema:
                $ref: '#/components/schemas/ErrorResponse'
          description: Validation error
        '401':
          content:
            application/json:
              schema:
                $ref: '#/components/schemas/ErrorResponse'
          description: Authentication error
      tags:
      - Opportunity v1
      summary: Opportunity Search
      description: '

        __ALPHA VERSION__


        This endpoint in its current form is primarily for testing and feedback.


        Features in this endpoint are still under heavy development, and subject to
        change. Not for production use.


        See [Release Phases](https://github.com/github/roadmap?tab=readme-ov-file#release-phases)
        for further details.

        '
      requestBody:
        content:
          application/json:
            schema:
              $ref: '#/components/schemas/OpportunitySearchRequestV1'
            examples:
              example1:
                summary: No filters
                value:
                  pagination:
                    order_by: opportunity_id
                    page_offset: 1
                    page_size: 25
                    sort_direction: ascending
              example2:
                summary: All filters
                value:
                  query: research
                  filters:
                    agency:
                      one_of:
                      - USAID
                      - ARPAH
                    applicant_type:
                      one_of:
                      - state_governments
                      - county_governments
                      - individuals
                    funding_category:
                      one_of:
                      - recovery_act
                      - arts
                      - natural_resources
                    funding_instrument:
                      one_of:
                      - cooperative_agreement
                      - grant
                    opportunity_status:
                      one_of:
                      - forecasted
                      - posted
                    post_date:
                      start_date: '2024-01-01'
                      end_date: '2024-02-01'
                    close_date:
                      start_date: '2024-01-01'
                  pagination:
                    order_by: opportunity_id
                    page_offset: 1
                    page_size: 25
                    sort_direction: descending
              example3:
                summary: Query & opportunity_status filters
                value:
                  query: research
                  filters:
                    opportunity_status:
                      one_of:
                      - forecasted
                      - posted
                  pagination:
                    order_by: opportunity_id
                    page_offset: 1
                    page_size: 25
                    sort_direction: descending
              example4:
                summary: CSV file response
                value:
                  format: csv
                  filters:
                    opportunity_status:
                      one_of:
                      - forecasted
                      - posted
                  pagination:
                    order_by: opportunity_id
                    page_offset: 1
                    page_size: 100
                    sort_direction: ascending
              example5:
                summary: Filter by award fields
                value:
                  filters:
                    expected_number_of_awards:
                      min: 5
                    award_floor:
                      min: 10000
                    award_ceiling:
                      max: 1000000
                    estimated_total_program_funding:
                      min: 100000
                      max: 250000
                  pagination:
                    order_by: opportunity_id
                    page_offset: 1
                    page_size: 25
                    sort_direction: descending
              example6:
                summary: FIlter by assistance listing numbers
                value:
                  filters:
                    assistance_listing_number:
                      one_of:
                      - '43.001'
                      - '47.049'
                  pagination:
                    order_by: opportunity_id
                    page_offset: 1
                    page_size: 25
                    sort_direction: descending
      security:
      - ApiKeyAuth: []
  /v1/opportunities/{opportunity_id}:
    get:
      parameters:
      - in: path
        name: opportunity_id
        schema:
          type: integer
        required: true
      responses:
        '200':
          content:
            application/json:
              schema:
                $ref: '#/components/schemas/OpportunityGetResponseV1'
          description: Successful response
        '401':
          content:
            application/json:
              schema:
                $ref: '#/components/schemas/ErrorResponse'
          description: Authentication error
        '404':
          content:
            application/json:
              schema:
                $ref: '#/components/schemas/ErrorResponse'
          description: Not found
      tags:
      - Opportunity v1
      summary: Opportunity Get
      description: '

        __ALPHA VERSION__


        This endpoint in its current form is primarily for testing and feedback.


        Features in this endpoint are still under heavy development, and subject to
        change. Not for production use.


        See [Release Phases](https://github.com/github/roadmap?tab=readme-ov-file#release-phases)
        for further details.

        '
      security:
      - ApiKeyAuth: []
  /v1/opportunities/{opportunity_id}/versions:
    get:
      parameters:
      - in: path
        name: opportunity_id
        schema:
          type: integer
        required: true
      responses:
        '200':
          content:
            application/json:
              schema:
                $ref: '#/components/schemas/OpportunityVersionsGetResponseV1'
          description: Successful response
        '401':
          content:
            application/json:
              schema:
                $ref: '#/components/schemas/ErrorResponse'
          description: Authentication error
        '404':
          content:
            application/json:
              schema:
                $ref: '#/components/schemas/ErrorResponse'
          description: Not found
      tags:
      - Opportunity v1
      summary: Opportunity Versions Get
      description: '

        __ALPHA VERSION__


        This endpoint in its current form is primarily for testing and feedback.


        Features in this endpoint are still under heavy development, and subject to
        change. Not for production use.


        See [Release Phases](https://github.com/github/roadmap?tab=readme-ov-file#release-phases)
        for further details.

        '
      security:
      - ApiKeyAuth: []
openapi: 3.1.0
components:
  schemas:
    HealthcheckResponse:
      type: object
      properties:
        message:
          type: string
          description: The message to return
          example: Success
        data:
          example: null
        status_code:
          type: integer
          description: The HTTP status code
          example: 200
    ValidationIssue:
      type: object
      properties:
        type:
          type: string
          description: The type of error
          example: invalid
        message:
          type: string
          description: The message to return
          example: Not a valid string.
        field:
          type: string
          description: The field that failed
          example: summary.summary_description
    ErrorResponse:
      type: object
      properties:
        data:
          description: Additional data that might be useful in resolving an error
            (see specific endpoints for details, this is used infrequently)
          example: {}
        message:
          type: string
          description: General description of the error
          example: Error
        status_code:
          type: integer
          description: The HTTP status code of the error
        errors:
          type: array
          example: []
          items:
            type:
            - object
            allOf:
            - $ref: '#/components/schemas/ValidationIssue'
        internal_request_id:
          type: string
          description: An internal tracking ID
          example: 550e8400-e29b-41d4-a716-446655440000
    DateRange:
      type: object
      properties:
        start_date:
          type:
          - string
          - 'null'
          format: date
        end_date:
          type:
          - string
          - 'null'
          format: date
      required:
      - end_date
      - start_date
    ExtractMetadataFilterV1:
      type: object
      properties:
        extract_type:
          description: The type of extract to filter by
          example: opportunities_json
          enum:
          - opportunities_json
          - opportunities_csv
          type:
          - string
          - 'null'
          - 'null'
        created_at:
          type:
          - object
          allOf:
          - $ref: '#/components/schemas/DateRange'
    ExtractMetadataPaginationV1:
      type: object
      properties:
        order_by:
          type: string
          enum:
          - created_at
          description: The field to sort the response by
        sort_direction:
          description: Whether to sort the response ascending or descending
          enum:
          - ascending
          - descending
          type:
          - string
        page_size:
          type: integer
          minimum: 1
          description: The size of the page to fetch
          example: 25
        page_offset:
          type: integer
          minimum: 1
          description: The page number to fetch, starts counting from 1
          example: 1
      required:
      - order_by
      - page_offset
      - page_size
      - sort_direction
    ExtractMetadataRequest:
      type: object
      properties:
        message:
          type: string
          description: The message to return
          example: Success
        data:
          description: The REST resource object
        status_code:
          type: integer
          description: The HTTP status code
          example: 200
        filters:
          type:
          - object
          allOf:
          - $ref: '#/components/schemas/ExtractMetadataFilterV1'
        pagination:
          type:
          - object
          allOf:
          - $ref: '#/components/schemas/ExtractMetadataPaginationV1'
      required:
      - pagination
    PaginationInfo:
      type: object
      properties:
        page_offset:
          type: integer
          description: The page number that was fetched
          example: 1
        page_size:
          type: integer
          description: The size of the page fetched
          example: 25
        total_records:
          type: integer
          description: The total number of records fetchable
          example: 42
        total_pages:
          type: integer
          description: The total number of pages that can be fetched
          example: 2
        order_by:
          type: string
          description: The field that the records were sorted by
          example: id
        sort_direction:
          description: The direction the records are sorted
          enum:
          - ascending
          - descending
          type:
          - string
    ExtractMetadataResponse:
      type: object
      properties:
        download_path:
          type: string
          description: The file's download path
        file_size_bytes:
          type: integer
          description: The size of the file in bytes
          example: 1024
        created_at:
          type: string
          format: date-time
          readOnly: true
        updated_at:
          type: string
          format: date-time
          readOnly: true
        extract_metadata_id:
          type: integer
          description: The ID of the extract metadata
          example: 1
        extract_type:
          type: string
          description: The type of extract
          example: opportunity_data_extract
    ExtractMetadataListResponse:
      type: object
      properties:
        pagination_info:
          description: The pagination information for paginated endpoints
          type: &id001
          - object
          allOf:
          - $ref: '#/components/schemas/PaginationInfo'
        message:
          type: string
          description: The message to return
          example: Success
        data:
          type: array
          description: A list of extract metadata records
          items:
            type:
            - object
            allOf:
            - $ref: '#/components/schemas/ExtractMetadataResponse'
        status_code:
          type: integer
          description: The HTTP status code
          example: 200
    User:
      type: object
      properties:
        user_id:
          type: string
          description: The internal ID of a user
          example: 861a0148-cf2c-432b-b0b3-690016299ab1
        email:
          type: string
          description: The email address returned from Oauth2 provider
          example: js@gmail.com
        external_user_type:
          description: The Oauth2 provider through which a user was authenticated
          example: !!python/object/apply:src.constants.lookup_constants.ExternalUserType
          - login_gov
          enum:
          - login_gov
          type:
          - string
    UserToken:
      type: object
      properties:
        token:
          type: string
          description: Internal token generated for a user
        user:
          type:
          - object
          allOf:
          - $ref: '#/components/schemas/User'
        is_user_new:
          type: boolean
          description: Whether or not the user existed in our database
    UserTokenResponse:
      type: object
      properties:
        message:
          type: string
          description: The message to return
          example: Success
        data:
          type:
          - object
          allOf:
          - $ref: '#/components/schemas/UserToken'
        status_code:
          type: integer
          description: The HTTP status code
          example: 200
<<<<<<< HEAD
    UserTokenRefreshResponse:
=======
    UserTokenLogoutResponse:
>>>>>>> 35fb5d6a
      type: object
      properties:
        message:
          type: string
          description: The message to return
          example: Success
        data:
          example: null
        status_code:
          type: integer
          description: The HTTP status code
          example: 200
    FundingInstrumentFilterV1:
      type: object
      properties:
        one_of:
          type: array
          minItems: 1
          items:
            enum:
            - cooperative_agreement
            - grant
            - procurement_contract
            - other
            type:
            - string
    FundingCategoryFilterV1:
      type: object
      properties:
        one_of:
          type: array
          minItems: 1
          items:
            enum:
            - recovery_act
            - agriculture
            - arts
            - business_and_commerce
            - community_development
            - consumer_protection
            - disaster_prevention_and_relief
            - education
            - employment_labor_and_training
            - energy
            - environment
            - food_and_nutrition
            - health
            - housing
            - humanities
            - infrastructure_investment_and_jobs_act
            - information_and_statistics
            - income_security_and_social_services
            - law_justice_and_legal_services
            - natural_resources
            - opportunity_zone_benefits
            - regional_development
            - science_technology_and_other_research_and_development
            - transportation
            - affordable_care_act
            - other
            type:
            - string
    ApplicantTypeFilterV1:
      type: object
      properties:
        one_of:
          type: array
          minItems: 1
          items:
            enum:
            - state_governments
            - county_governments
            - city_or_township_governments
            - special_district_governments
            - independent_school_districts
            - public_and_state_institutions_of_higher_education
            - private_institutions_of_higher_education
            - federally_recognized_native_american_tribal_governments
            - other_native_american_tribal_organizations
            - public_and_indian_housing_authorities
            - nonprofits_non_higher_education_with_501c3
            - nonprofits_non_higher_education_without_501c3
            - individuals
            - for_profit_organizations_other_than_small_businesses
            - small_businesses
            - other
            - unrestricted
            type:
            - string
    OpportunityStatusFilterV1:
      type: object
      properties:
        one_of:
          type: array
          minItems: 1
          items:
            enum:
            - forecasted
            - posted
            - closed
            - archived
            type:
            - string
    AgencyFilterV1:
      type: object
      properties:
        one_of:
          type: array
          minItems: 1
          items:
            type: string
            minLength: 2
            example: USAID
    AssistanceListingNumberFilterV1:
      type: object
      properties:
        one_of:
          type: array
          minItems: 1
          items:
            type: string
            pattern: ^\d{2}\.\d{2,3}$
            example: '45.149'
    IsCostSharingFilterV1:
      type: object
      properties:
        one_of:
          type:
          - array
          - 'null'
          items:
            type: boolean
            example: true
    ExpectedNumberAwardsFilterV1:
      type: object
      properties:
        min:
          type:
          - integer
          - 'null'
          minimum: 0
          example: 0
        max:
          type:
          - integer
          - 'null'
          minimum: 0
          example: 25
    AwardFloorFilterV1:
      type: object
      properties:
        min:
          type:
          - integer
          - 'null'
          minimum: 0
          example: 0
        max:
          type:
          - integer
          - 'null'
          minimum: 0
          example: 10000
    AwardCeilingFilterV1:
      type: object
      properties:
        min:
          type:
          - integer
          - 'null'
          minimum: 0
          example: 0
        max:
          type:
          - integer
          - 'null'
          minimum: 0
          example: 10000000
    EstimatedTotalProgramFundingFilterV1:
      type: object
      properties:
        min:
          type:
          - integer
          - 'null'
          minimum: 0
          example: 0
        max:
          type:
          - integer
          - 'null'
          minimum: 0
          example: 10000000
    PostDateFilterV1:
      type: object
      properties:
        start_date:
          type:
          - string
          - 'null'
          format: date
        end_date:
          type:
          - string
          - 'null'
          format: date
    CloseDateFilterV1:
      type: object
      properties:
        start_date:
          type:
          - string
          - 'null'
          format: date
        end_date:
          type:
          - string
          - 'null'
          format: date
    OpportunitySearchFilterV1:
      type: object
      properties:
        funding_instrument:
          type:
          - object
          allOf:
          - $ref: '#/components/schemas/FundingInstrumentFilterV1'
        funding_category:
          type:
          - object
          allOf:
          - $ref: '#/components/schemas/FundingCategoryFilterV1'
        applicant_type:
          type:
          - object
          allOf:
          - $ref: '#/components/schemas/ApplicantTypeFilterV1'
        opportunity_status:
          type:
          - object
          allOf:
          - $ref: '#/components/schemas/OpportunityStatusFilterV1'
        agency:
          type:
          - object
          allOf:
          - $ref: '#/components/schemas/AgencyFilterV1'
        assistance_listing_number:
          type:
          - object
          allOf:
          - $ref: '#/components/schemas/AssistanceListingNumberFilterV1'
        is_cost_sharing:
          type:
          - object
          allOf:
          - $ref: '#/components/schemas/IsCostSharingFilterV1'
        expected_number_of_awards:
          type:
          - object
          allOf:
          - $ref: '#/components/schemas/ExpectedNumberAwardsFilterV1'
        award_floor:
          type:
          - object
          allOf:
          - $ref: '#/components/schemas/AwardFloorFilterV1'
        award_ceiling:
          type:
          - object
          allOf:
          - $ref: '#/components/schemas/AwardCeilingFilterV1'
        estimated_total_program_funding:
          type:
          - object
          allOf:
          - $ref: '#/components/schemas/EstimatedTotalProgramFundingFilterV1'
        post_date:
          type:
          - object
          allOf:
          - $ref: '#/components/schemas/PostDateFilterV1'
        close_date:
          type:
          - object
          allOf:
          - $ref: '#/components/schemas/CloseDateFilterV1'
    ExperimentalV1:
      type: object
      properties:
        scoring_rule:
          default: !!python/object/apply:src.services.opportunities_v1.experimental_constant.ScoringRule
          - default
          description: Scoring rule to query against OpenSearch
          enum:
          - default
          - expanded
          - agency
          type:
          - string
    OpportunityPaginationV1:
      type: object
      properties:
        order_by:
          type: string
          enum:
          - relevancy
          - opportunity_id
          - opportunity_number
          - opportunity_title
          - post_date
          - close_date
          - agency_code
          description: The field to sort the response by
        sort_direction:
          description: Whether to sort the response ascending or descending
          enum:
          - ascending
          - descending
          type:
          - string
        page_size:
          type: integer
          minimum: 1
          description: The size of the page to fetch
          example: 25
        page_offset:
          type: integer
          minimum: 1
          description: The page number to fetch, starts counting from 1
          example: 1
      required:
      - order_by
      - page_offset
      - page_size
      - sort_direction
    OpportunitySearchRequestV1:
      type: object
      properties:
        query:
          type: string
          minLength: 1
          maxLength: 100
          description: Query string which searches against several text fields
          example: research
        filters:
          type:
          - object
          allOf:
          - $ref: '#/components/schemas/OpportunitySearchFilterV1'
        experimental:
          type:
          - object
          allOf:
          - $ref: '#/components/schemas/ExperimentalV1'
        pagination:
          type:
          - object
          allOf:
          - $ref: '#/components/schemas/OpportunityPaginationV1'
        format:
          default: !!python/object/apply:src.api.opportunities_v1.opportunity_schemas.SearchResponseFormat
          - json
          description: The format of the response
          enum:
          - json
          - csv
          type:
          - string
      required:
      - pagination
    OpportunityAssistanceListingV1:
      type: object
      properties:
        program_title:
          type:
          - string
          - 'null'
          description: The name of the program, see https://sam.gov/content/assistance-listings
            for more detail
          example: Space Technology
        assistance_listing_number:
          type:
          - string
          - 'null'
          description: The assistance listing number, see https://sam.gov/content/assistance-listings
            for more detail
          example: '43.012'
    OpportunitySummaryV1:
      type: object
      properties:
        summary_description:
          type:
          - string
          - 'null'
          description: The summary of the opportunity
          example: This opportunity aims to unravel the mysteries of the universe.
        is_cost_sharing:
          type:
          - boolean
          - 'null'
          description: Whether or not the opportunity has a cost sharing/matching
            requirement
        is_forecast:
          type: boolean
          description: Whether the opportunity is forecasted, that is, the information
            is only an estimate and not yet official
          example: false
        close_date:
          type:
          - string
          - 'null'
          format: date
          description: The date that the opportunity will close - only set if is_forecast=False
        close_date_description:
          type:
          - string
          - 'null'
          description: Optional details regarding the close date
          example: Proposals are due earlier than usual.
        post_date:
          type:
          - string
          - 'null'
          format: date
          description: The date the opportunity was posted
        archive_date:
          type:
          - string
          - 'null'
          format: date
          description: When the opportunity will be archived
        expected_number_of_awards:
          type:
          - integer
          - 'null'
          description: The number of awards the opportunity is expected to award
          example: 10
        estimated_total_program_funding:
          type:
          - integer
          - 'null'
          description: The total program funding of the opportunity in US Dollars
          example: 10000000
        award_floor:
          type:
          - integer
          - 'null'
          description: The minimum amount an opportunity would award
          example: 10000
        award_ceiling:
          type:
          - integer
          - 'null'
          description: The maximum amount an opportunity would award
          example: 100000
        additional_info_url:
          type:
          - string
          - 'null'
          description: A URL to a website that can provide additional information
            about the opportunity
          example: grants.gov
        additional_info_url_description:
          type:
          - string
          - 'null'
          description: The text to display for the additional_info_url link
          example: Click me for more info
        forecasted_post_date:
          type:
          - string
          - 'null'
          format: date
          description: Forecasted opportunity only. The date the opportunity is expected
            to be posted, and transition out of being a forecast
        forecasted_close_date:
          type:
          - string
          - 'null'
          format: date
          description: Forecasted opportunity only. The date the opportunity is expected
            to be close once posted.
        forecasted_close_date_description:
          type:
          - string
          - 'null'
          description: Forecasted opportunity only. Optional details regarding the
            forecasted closed date.
          example: Proposals will probably be due on this date
        forecasted_award_date:
          type:
          - string
          - 'null'
          format: date
          description: Forecasted opportunity only. The date the grantor plans to
            award the opportunity.
        forecasted_project_start_date:
          type:
          - string
          - 'null'
          format: date
          description: Forecasted opportunity only. The date the grantor expects the
            award recipient should start their project
        fiscal_year:
          type:
          - integer
          - 'null'
          description: Forecasted opportunity only. The fiscal year the project is
            expected to be funded and launched
        funding_category_description:
          type:
          - string
          - 'null'
          description: Additional information about the funding category
          example: Economic Support
        applicant_eligibility_description:
          type:
          - string
          - 'null'
          description: Additional information about the types of applicants that are
            eligible
          example: All types of domestic applicants are eligible to apply
        agency_phone_number:
          type:
          - string
          - 'null'
          description: The phone number of the agency who owns the opportunity
          example: 123-456-7890
        agency_contact_description:
          type:
          - string
          - 'null'
          description: Information regarding contacting the agency who owns the opportunity
          example: For more information, reach out to Jane Smith at agency US-ABC
        agency_email_address:
          type:
          - string
          - 'null'
          description: The contact email of the agency who owns the opportunity
          example: fake_email@grants.gov
        agency_email_address_description:
          type:
          - string
          - 'null'
          description: The text for the link to the agency email address
          example: Click me to email the agency
        version_number:
          type: integer
          description: The version number of the opportunity summary
          example: 1
        funding_instruments:
          type: array
          items:
            enum:
            - cooperative_agreement
            - grant
            - procurement_contract
            - other
            type:
            - string
        funding_categories:
          type: array
          items:
            enum:
            - recovery_act
            - agriculture
            - arts
            - business_and_commerce
            - community_development
            - consumer_protection
            - disaster_prevention_and_relief
            - education
            - employment_labor_and_training
            - energy
            - environment
            - food_and_nutrition
            - health
            - housing
            - humanities
            - infrastructure_investment_and_jobs_act
            - information_and_statistics
            - income_security_and_social_services
            - law_justice_and_legal_services
            - natural_resources
            - opportunity_zone_benefits
            - regional_development
            - science_technology_and_other_research_and_development
            - transportation
            - affordable_care_act
            - other
            type:
            - string
        applicant_types:
          type: array
          items:
            enum:
            - state_governments
            - county_governments
            - city_or_township_governments
            - special_district_governments
            - independent_school_districts
            - public_and_state_institutions_of_higher_education
            - private_institutions_of_higher_education
            - federally_recognized_native_american_tribal_governments
            - other_native_american_tribal_organizations
            - public_and_indian_housing_authorities
            - nonprofits_non_higher_education_with_501c3
            - nonprofits_non_higher_education_without_501c3
            - individuals
            - for_profit_organizations_other_than_small_businesses
            - small_businesses
            - other
            - unrestricted
            type:
            - string
        created_at:
          type: string
          format: date-time
          description: When the opportunity summary was created
        updated_at:
          type: string
          format: date-time
          description: When the opportunity summary was last updated
    OpportunityV1:
      type: object
      properties:
        opportunity_id:
          type: integer
          description: The internal ID of the opportunity
          example: 12345
        opportunity_number:
          type:
          - string
          - 'null'
          description: The funding opportunity number
          example: ABC-123-XYZ-001
        opportunity_title:
          type:
          - string
          - 'null'
          description: The title of the opportunity
          example: Research into conservation techniques
        agency:
          type:
          - string
          - 'null'
          description: 'DEPRECATED - use: agency_code'
          example: US-ABC
        agency_code:
          type:
          - string
          - 'null'
          description: The agency who created the opportunity
          example: US-ABC
        agency_name:
          type:
          - string
          - 'null'
          description: The name of the agency who created the oppportunity
          example: Department of Examples
        top_level_agency_name:
          type:
          - string
          - 'null'
          description: The name of the top level agency who created the oppportunity
          example: Department of Examples
        category:
          description: The opportunity category
          example: !!python/object/apply:src.constants.lookup_constants.OpportunityCategory
          - discretionary
          enum: &id002
          - discretionary
          - mandatory
          - continuation
          - earmark
          - other
          type:
          - string
          - 'null'
          - 'null'
        category_explanation:
          type:
          - string
          - 'null'
          description: Explanation of the category when the category is 'O' (other)
          example: null
        opportunity_assistance_listings:
          type: array
          items:
            type: &id003
            - object
            allOf:
            - $ref: '#/components/schemas/OpportunityAssistanceListingV1'
        summary:
          type: &id004
          - object
          allOf:
          - $ref: '#/components/schemas/OpportunitySummaryV1'
        opportunity_status:
          description: The current status of the opportunity
          example: !!python/object/apply:src.constants.lookup_constants.OpportunityStatus
          - posted
          enum: &id005
          - forecasted
          - posted
          - closed
          - archived
          type: &id006
          - string
        created_at:
          type: string
          format: date-time
          readOnly: true
        updated_at:
          type: string
          format: date-time
          readOnly: true
    OpportunityFacetV1:
      type: object
      properties:
        opportunity_status:
          type: object
          description: The counts of opportunity_status values in the full response
          example:
            posted: 1
            forecasted: 2
          additionalProperties:
            type: integer
        applicant_type:
          type: object
          description: The counts of applicant_type values in the full response
          example:
            state_governments: 3
            county_governments: 2
            city_or_township_governments: 1
          additionalProperties:
            type: integer
        funding_instrument:
          type: object
          description: The counts of funding_instrument values in the full response
          example:
            cooperative_agreement: 4
            grant: 3
          additionalProperties:
            type: integer
        funding_category:
          type: object
          description: The counts of funding_category values in the full response
          example:
            recovery_act: 2
            arts: 3
            agriculture: 5
          additionalProperties:
            type: integer
        agency:
          type: object
          description: The counts of agency values in the full response
          example:
            USAID: 4
            ARPAH: 3
          additionalProperties:
            type: integer
    OpportunitySearchResponseV1:
      type: object
      properties:
        pagination_info:
          description: The pagination information for paginated endpoints
          type: *id001
          allOf:
          - $ref: '#/components/schemas/PaginationInfo'
        message:
          type: string
          description: The message to return
          example: Success
        data:
          type: array
          items:
            $ref: '#/components/schemas/OpportunityV1'
        status_code:
          type: integer
          description: The HTTP status code
          example: 200
        facet_counts:
          description: Counts of filter/facet values in the full response
          type:
          - object
          allOf:
          - $ref: '#/components/schemas/OpportunityFacetV1'
    OpportunityAttachmentV1:
      type: object
      properties:
        download_path:
          type: string
          description: The file's download path
        file_size_bytes:
          type: integer
          description: The size of the file in bytes
          example: 1024
        created_at:
          type: string
          format: date-time
          readOnly: true
        updated_at:
          type: string
          format: date-time
          readOnly: true
        mime_type:
          type: string
          description: The MIME type of the attachment
          example: application/pdf
        file_name:
          type: string
          description: The name of the attachment file
          example: my_NOFO.pdf
        file_description:
          type: string
          description: A description of the attachment
          example: The full announcement NOFO
        opportunity_attachment_type:
          description: The type of attachment
          example: !!python/object/apply:src.constants.lookup_constants.OpportunityAttachmentType
          - notice_of_funding_opportunity
          enum:
          - notice_of_funding_opportunity
          - other
          type:
          - string
    OpportunityWithAttachmentsV1:
      type: object
      properties:
        opportunity_id:
          type: integer
          description: The internal ID of the opportunity
          example: 12345
        opportunity_number:
          type:
          - string
          - 'null'
          description: The funding opportunity number
          example: ABC-123-XYZ-001
        opportunity_title:
          type:
          - string
          - 'null'
          description: The title of the opportunity
          example: Research into conservation techniques
        agency:
          type:
          - string
          - 'null'
          description: 'DEPRECATED - use: agency_code'
          example: US-ABC
        agency_code:
          type:
          - string
          - 'null'
          description: The agency who created the opportunity
          example: US-ABC
        agency_name:
          type:
          - string
          - 'null'
          description: The name of the agency who created the oppportunity
          example: Department of Examples
        top_level_agency_name:
          type:
          - string
          - 'null'
          description: The name of the top level agency who created the oppportunity
          example: Department of Examples
        category:
          description: The opportunity category
          example: !!python/object/apply:src.constants.lookup_constants.OpportunityCategory
          - discretionary
          enum: *id002
          type:
          - string
          - 'null'
          - 'null'
        category_explanation:
          type:
          - string
          - 'null'
          description: Explanation of the category when the category is 'O' (other)
          example: null
        opportunity_assistance_listings:
          type: array
          items:
            type: *id003
            allOf:
            - $ref: '#/components/schemas/OpportunityAssistanceListingV1'
        summary:
          type: *id004
          allOf:
          - $ref: '#/components/schemas/OpportunitySummaryV1'
        opportunity_status:
          description: The current status of the opportunity
          example: !!python/object/apply:src.constants.lookup_constants.OpportunityStatus
          - posted
          enum: *id005
          type: *id006
        created_at:
          type: string
          format: date-time
          readOnly: true
        updated_at:
          type: string
          format: date-time
          readOnly: true
        attachments:
          type: array
          description: List of attachments associated with the opportunity
          items:
            type:
            - object
            allOf:
            - $ref: '#/components/schemas/OpportunityAttachmentV1'
    OpportunityGetResponseV1:
      type: object
      properties:
        message:
          type: string
          description: The message to return
          example: Success
        data:
          type:
          - object
          allOf:
          - $ref: '#/components/schemas/OpportunityWithAttachmentsV1'
        status_code:
          type: integer
          description: The HTTP status code
          example: 200
    OpportunityVersionV1:
      type: object
      properties:
        opportunity:
          type:
          - object
          allOf:
          - $ref: '#/components/schemas/OpportunityV1'
        forecasts:
          type: array
          items:
            $ref: '#/components/schemas/OpportunitySummaryV1'
        non_forecasts:
          type: array
          items:
            $ref: '#/components/schemas/OpportunitySummaryV1'
    OpportunityVersionsGetResponseV1:
      type: object
      properties:
        message:
          type: string
          description: The message to return
          example: Success
        data:
          type:
          - object
          allOf:
          - $ref: '#/components/schemas/OpportunityVersionV1'
        status_code:
          type: integer
          description: The HTTP status code
          example: 200
  securitySchemes:
    ApiKeyAuth:
      type: apiKey
      in: header
      name: X-Auth
    ApiJwtAuth:
      type: apiKey
      in: header
      name: X-SGG-Token
<|MERGE_RESOLUTION|>--- conflicted
+++ resolved
@@ -119,11 +119,7 @@
       summary: User Token
       security:
       - ApiKeyAuth: []
-<<<<<<< HEAD
   /v1/users/token/refresh:
-=======
-  /v1/users/token/logout:
->>>>>>> 35fb5d6a
     post:
       parameters: []
       responses:
@@ -131,11 +127,7 @@
           content:
             application/json:
               schema:
-<<<<<<< HEAD
                 $ref: '#/components/schemas/UserTokenRefreshResponse'
-=======
-                $ref: '#/components/schemas/UserTokenLogoutResponse'
->>>>>>> 35fb5d6a
           description: Successful response
         '401':
           content:
@@ -145,11 +137,28 @@
           description: Authentication error
       tags:
       - User v1
-<<<<<<< HEAD
       summary: User Token Refresh
-=======
+      security:
+      - ApiJwtAuth: []
+  /v1/users/token/logout:
+    post:
+      parameters: []
+      responses:
+        '200':
+          content:
+            application/json:
+              schema:
+                $ref: '#/components/schemas/UserTokenLogoutResponse'
+          description: Successful response
+        '401':
+          content:
+            application/json:
+              schema:
+                $ref: '#/components/schemas/ErrorResponse'
+          description: Authentication error
+      tags:
+      - User v1
       summary: User Token Logout
->>>>>>> 35fb5d6a
       security:
       - ApiJwtAuth: []
   /v1/opportunities/search:
@@ -678,11 +687,20 @@
           type: integer
           description: The HTTP status code
           example: 200
-<<<<<<< HEAD
     UserTokenRefreshResponse:
-=======
+      type: object
+      properties:
+        message:
+          type: string
+          description: The message to return
+          example: Success
+        data:
+          example: null
+        status_code:
+          type: integer
+          description: The HTTP status code
+          example: 200
     UserTokenLogoutResponse:
->>>>>>> 35fb5d6a
       type: object
       properties:
         message:
