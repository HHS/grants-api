--- conflicted
+++ resolved
@@ -290,15 +290,8 @@
           - C
           - E
           - O
-<<<<<<< HEAD
           type:
           - string
-        is_draft:
-          type: boolean
-          description: Whether to search for draft claims
-          example: false
-=======
->>>>>>> 9f7c58f9
         sorting:
           type:
           - object
@@ -342,15 +335,8 @@
           - C
           - E
           - O
-<<<<<<< HEAD
           type:
           - string
-        is_draft:
-          type: boolean
-          description: Whether the opportunity is in a draft status
-          example: false
-=======
->>>>>>> 9f7c58f9
         created_at:
           type: string
           format: date-time
