##################################################
# Constants
##################################################

APP_NAME := grants-api

# Colors for output, can be used as:
# 	echo -e "this text is the default color $(RED) this text is red $(NO_COLOR) everything here is the default color again"
RED := \033[0;31m
NO_COLOR := \033[0m

# Adding this to the end of a script that outputs JSON will convert
# it to a readable format with timestamps and color-coding.
#
# Note that you can also change the LOG_FORMAT env var to switch
# between JSON & human readable format. This is left in place
# in the event JSON is output from a process we don't log.
DECODE_LOG := 2>&1 | python3 -u src/logging/util/decodelog.py

# Required for CI flags below to work properly
SHELL = /bin/bash -o pipefail

# The APP_DIR variable is the path from the root of the repository to this Makefile.
# This variable is used to display errors from Flake8 and MyPy in the 'Files Changed'
# section of a pull request. If this is set to the incorrect value, you won't be able
# to see the errors on the correct files in that section
APP_DIR := api
ifdef CI
 DOCKER_EXEC_ARGS := -T -e CI -e PYTEST_ADDOPTS="--color=yes"
 FLAKE8_FORMAT := '::warning file=$(APP_DIR)/%(path)s,line=%(row)d,col=%(col)d::%(path)s:%(row)d:%(col)d: %(code)s %(text)s'
 MYPY_FLAGS := --no-pretty
 MYPY_POSTPROC := | perl -pe "s/^(.+):(\d+):(\d+): error: (.*)/::warning file=$(APP_DIR)\/\1,line=\2,col=\3::\4/"
else
 FLAKE8_FORMAT := default
endif

# By default, all python/poetry commands will run inside of the docker container
# if you wish to run this natively, add PY_RUN_APPROACH=local to your environment vars
# You can set this by either running `export PY_RUN_APPROACH=local` in your shell or add
# it to your ~/.zshrc file (and run `source ~/.zshrc`)
ifeq "$(PY_RUN_APPROACH)" "local"
PY_RUN_CMD := poetry run
else
PY_RUN_CMD := docker-compose run $(DOCKER_EXEC_ARGS) --rm $(APP_NAME) poetry run
endif

FLASK_CMD := $(PY_RUN_CMD) flask --env-file local.env

# Docker user configuration
# This logic is to avoid issues with permissions and mounting local volumes,
# which should be owned by the same UID for Linux distros. Mac OS can use root,
# but it is best practice to run things as with least permission where possible

# Can be set by adding user=<username> and/ or uid=<id> after the make command
# If variables are not set explicitly: try looking up values from current
# environment, otherwise fixed defaults.
# uid= defaults to 0 if user= set (which makes sense if user=root, otherwise you
# probably want to set uid as well).
ifeq ($(user),)
RUN_USER ?= $(or $(strip $(USER)),nodummy)
RUN_UID ?= $(or $(strip $(shell id -u)),4000)
else
RUN_USER = $(user)
RUN_UID = $(or $(strip $(uid)),0)
endif

export RUN_USER
export RUN_UID

release-build:
	docker buildx build \
		--target release \
		--platform=linux/amd64 \
		--build-arg RUN_USER=$(RUN_USER) \
		--build-arg RUN_UID=$(RUN_UID) \
		$(OPTS) \
		.

##################################################
# Local Development Environment Setup
##################################################

setup-local:
	# Configure poetry to use virtualenvs in the project directory
	poetry config virtualenvs.in-project true

	# Install dependencies
	poetry install --no-root

##################################################
# API Build & Run
##################################################

build:
	docker-compose build

start:
	docker-compose up --detach

run-logs: start
	docker-compose logs --follow --no-color $(APP_NAME)

init: build init-db

clean-volumes: ## Remove project docker volumes (which includes the DB state)
	docker-compose down --volumes

stop:
	docker-compose down

check: format-check lint db-check-migrations test

##################################################
# DB & migrations
##################################################

#########################
# DB running / setup
#########################

# Docker starts the image for the DB but it's not quite
# ready to accept connections so we add a brief wait script
init-db: start-db db-migrate

start-db:
	docker-compose up --detach grants-db
	./bin/wait-for-local-db.sh

## Destroy current DB, setup new one
db-recreate: clean-volumes init-db

#########################
# DB Migrations
#########################

alembic_config := ./src/db/migrations/alembic.ini
alembic_cmd := $(PY_RUN_CMD) alembic --config $(alembic_config)

db-migrate: ## Apply pending migrations to db
	$(PY_RUN_CMD) db-migrate

db-migrate-down: ## Rollback last migration in db
	$(PY_RUN_CMD) db-migrate-down

db-migrate-down-all: ## Rollback all migrations
	$(PY_RUN_CMD) db-migrate-down-all

check-migrate-msg:
ifndef MIGRATE_MSG
	$(error MIGRATE_MSG is undefined)
endif

db-migrate-create: check-migrate-msg ## Create database migration with description MIGRATE_MSG
	$(alembic_cmd) revision --autogenerate -m "$(MIGRATE_MSG)"

MIGRATE_MERGE_MSG := Merge multiple heads
db-migrate-merge-heads: ## Create a new migration that depends on all existing `head`s
	$(alembic_cmd) merge heads -m "$(MIGRATE_MERGE_MSG)" $(args)

db-migrate-current: ## Show current revision for a database
	$(alembic_cmd) current $(args)

db-migrate-history: ## Show migration history
	$(alembic_cmd) history $(args)

db-migrate-heads: ## Show migrations marked as a head
	$(alembic_cmd) heads $(args)

db-seed-local:
	$(PY_RUN_CMD) db-seed-local

<<<<<<< HEAD
db-check-migrations: ## Verify the DB schema matches the DB migrations generated
	$(alembic_cmd) check || (echo -e "\n$(RED)Migrations are not up-to-date, make sure you generate migrations by running 'make db-migrate-create <msg>'$(NO_COLOR)"; exit 1)
=======
create-erds: # Create ERD diagrams for our DB schema
	$(PY_RUN_CMD) create-erds
	mv bin/*.png ../documentation/api/database/erds
>>>>>>> 735e75c6

##################################################
# Testing
##################################################

test: ## Run all tests except for audit logging tests
	$(PY_RUN_CMD) pytest -m "not audit" $(args)

test-audit: ## Run audit logging tests
	$(PY_RUN_CMD) pytest -m "audit" $(args)

test-watch: ## Run tests continually and watch for changes
	$(PY_RUN_CMD) pytest-watch --clear $(args)

test-coverage: ## Run tests and generate coverage report
	$(PY_RUN_CMD) coverage run --branch --source=src -m pytest -m "not audit" $(args)
	$(PY_RUN_CMD) coverage report

test-coverage-report: ## Open HTML test coverage report
	$(PY_RUN_CMD) coverage html --directory .coverage_report
	open .coverage_report/index.html

##################################################
# Formatting and linting
##################################################

format: ## Format files
	$(PY_RUN_CMD) isort --atomic src tests bin
	$(PY_RUN_CMD) black src tests bin

format-check: ## Check file formatting
	$(PY_RUN_CMD) isort --atomic --check-only src tests bin
	$(PY_RUN_CMD) black --check src tests bin

lint: lint-py ## Lint

lint-py: lint-flake lint-mypy

lint-flake:
	$(PY_RUN_CMD) flake8 --format=$(FLAKE8_FORMAT) src tests bin

lint-mypy:
	$(PY_RUN_CMD) mypy --show-error-codes $(MYPY_FLAGS) src bin $(MYPY_POSTPROC)

lint-security: # https://bandit.readthedocs.io/en/latest/index.html
	$(PY_RUN_CMD) bandit -c pyproject.toml -r . --number 3 --skip B101 -ll -x ./.venv


##################################################
# CLI Commands
##################################################

cmd: ## Run Flask app CLI command (Run `make cli args="--help"` to see list of CLI commands)
	$(FLASK_CMD) $(args)

cmd-user-create-csv: ## Create a CSV of the useres in the database (Run `make cli-user-create-csv args="--help"` to see the command's options)
	$(FLASK_CMD) user create-csv $(args)

# Set init-db as pre-requisite since there seems to be a race condition
# where the DB can't yet receive connections if it's starting from a
# clean state (e.g. after make stop, make clean-volumes, make openapi-spec)
openapi-spec: init-db ## Generate OpenAPI spec
	$(FLASK_CMD) spec --format yaml --output ./openapi.generated.yml


##################################################
# Miscellaneous Utilities
##################################################

login: start ## Start shell in running container
	docker exec -it $(APP_NAME) bash

# Pauses for 5 seconds
sleep-5:
	sleep 5

help: ## Prints the help documentation and info about each command
	@grep -E '^[/a-zA-Z0-9_-]+:.*?## .*$$' $(MAKEFILE_LIST) | sort | awk 'BEGIN {FS = ":.*?## "}; {printf "\033[36m%-30s\033[0m %s\n", $$1, $$2}'<|MERGE_RESOLUTION|>--- conflicted
+++ resolved
@@ -169,14 +169,13 @@
 db-seed-local:
 	$(PY_RUN_CMD) db-seed-local
 
-<<<<<<< HEAD
 db-check-migrations: ## Verify the DB schema matches the DB migrations generated
 	$(alembic_cmd) check || (echo -e "\n$(RED)Migrations are not up-to-date, make sure you generate migrations by running 'make db-migrate-create <msg>'$(NO_COLOR)"; exit 1)
-=======
+
 create-erds: # Create ERD diagrams for our DB schema
 	$(PY_RUN_CMD) create-erds
 	mv bin/*.png ../documentation/api/database/erds
->>>>>>> 735e75c6
+
 
 ##################################################
 # Testing
