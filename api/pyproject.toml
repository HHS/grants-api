[tool.poetry]
name = "simpler-grants-gov-api"
version = "0.1.0"
description = "Back end API for simpler.grants.gov"
packages = [{ include = "src" }]
authors = ["Nava Engineering <engineering@navapbc.com>"]

[tool.poetry.dependencies]
python = "^3.12"
SQLAlchemy = { version = "^2.0.21", extras = ["mypy"] }
alembic = "^1.12.0"
python-dotenv = "^1.0.0"
pydantic = "^2.4.2"
botocore = "^1.31.62"
boto3 = "^1.28.62"
smart-open = "^6.1.0"
pytz = "^2023.3.post1"
APIFlask = "^2.1.0"
marshmallow-dataclass = { extras = ["enum", "union"], version = "^8.5.8" }
marshmallow = "^3.20.1"
gunicorn = "^22.0.0"
<<<<<<< HEAD
psycopg = {extras = ["binary"], version = "^3.1.10"}
=======
psycopg = { extras = ["binary"], version = "^3.1.10" }
>>>>>>> f60e8eab
pydantic-settings = "^2.0.3"
flask-cors = "^4.0.0"

[tool.poetry.group.dev.dependencies]
black = "^23.9.1"
isort = "^5.12.0"
mypy = "^1.8.0"
moto = { extras = ["s3"], version = "^4.0.2" }
types-pytz = "^2023.3.1.1"
coverage = "^7.3.2"
Faker = "^19.8.0"
factory-boy = "^3.3.0"
bandit = "^1.7.5"
pytest = "^7.4.2"
pytest-watch = "^4.2.0"
pytest-lazy-fixture = "^0.6.3"
types-pyyaml = "^6.0.12.11"
setuptools = "^68.2.2"
pydot = "1.4.2"
sadisplay = "0.4.9"
ruff = "^0.3.5"
debugpy = "^1.8.1"

[build-system]
requires = ["poetry-core>=1.0.0"]
build-backend = "poetry.core.masonry.api"

[tool.poetry.scripts]
db-migrate = "src.db.migrations.run:up"
db-migrate-down = "src.db.migrations.run:down"
db-migrate-down-all = "src.db.migrations.run:downall"
db-seed-local = "tests.lib.seed_local_db:seed_local_db"
create-erds = "bin.create_erds:main"
setup-postgres-db = "src.db.migrations.setup_local_postgres_db:setup_local_postgres_db"


[tool.black]
line-length = 100

[tool.isort]
multi_line_output = 3
include_trailing_comma = true
force_grid_wrap = 0
use_parentheses = true
line_length = 100

[tool.ruff]
line-length = 100
# Some rules are considered preview-only, this allows them
# assuming we enabled them below
preview = true

[tool.ruff.lint]
# See: https://docs.astral.sh/ruff/rules/ for all possible rules
select = ["B", "C", "E", "F", "W", "B9"]
ignore = [
  # too many leading '#' for block comment, we can format our comments however we want
  "E266",
  # Ignore line-too-long errors, assume the formatter handles that appropriately
  "E501",
  # Ignore rules regarding unecessary list / generator usage which complains about [e for e in MyEnum] #
  "C4",
  # Ignore rule that flags functions with many branches - sometimes we just have a lot of
  # business rules that make sense to aggregate in one place.
  "C901",
]


[tool.mypy]
# https://mypy.readthedocs.io/en/stable/config_file.html
color_output = true
error_summary = true
pretty = true
show_error_codes = true
show_column_numbers = true
show_error_context = true

namespace_packages = true
ignore_missing_imports = true
warn_unused_configs = true

check_untyped_defs = true
disallow_incomplete_defs = true
disallow_untyped_defs = true
no_implicit_optional = true
strict_equality = true
warn_no_return = true
warn_redundant_casts = true
warn_unreachable = true
warn_unused_ignores = true

plugins = ["pydantic.mypy"]

[tool.bandit]
# Ignore audit logging test file since test audit logging requires a lot of operations that trigger bandit warnings
exclude_dirs = ["./tests/src/logging/test_audit.py"]

[[tool.mypy.overrides]]
# Migrations are generated without "-> None"
# for the returns. Rather than require manually
# fixing this for every migration generated,
# disable the check for that folder.
module = "src.db.migrations.versions.*"
disallow_untyped_defs = false

[tool.pytest.ini_options]
# Ignore deprecation warnings in library code.
# When a library has addressed its deprecation issues and we've updated the
# library, we can remove the ignore filter for that library.
filterwarnings = [
  "ignore::DeprecationWarning:botocore.*",
] # pytest-watch errors if the closing bracket is on it's own line

markers = [
  "audit: mark a test as a security audit log test, to be run isolated from other tests",
]

[tool.coverage.run]
omit = [
  # Decodelog is only used for formatting logs locally
  "src/logging/decodelog.py",
  # app_config only runs via the gunicorn script which doens't happen locally
  "src/app_config.py",
  # Migrations aren't run in tests
  "src/db/migrations/**",
]

[tool.coverage.report]
fail_under = 80

exclude_lines = [
  # Exclude abstract & overloaad methods from
  # code coverage reports as they won't ever directly run
  "@abc.abstractmethod",
  "@abstractmethod",
  "@typing.overload",
]<|MERGE_RESOLUTION|>--- conflicted
+++ resolved
@@ -19,11 +19,7 @@
 marshmallow-dataclass = { extras = ["enum", "union"], version = "^8.5.8" }
 marshmallow = "^3.20.1"
 gunicorn = "^22.0.0"
-<<<<<<< HEAD
-psycopg = {extras = ["binary"], version = "^3.1.10"}
-=======
 psycopg = { extras = ["binary"], version = "^3.1.10" }
->>>>>>> f60e8eab
 pydantic-settings = "^2.0.3"
 flask-cors = "^4.0.0"
 
