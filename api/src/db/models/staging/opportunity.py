from sqlalchemy.orm import Mapped, relationship

from src.db.legacy_mixin import opportunity_mixin
from src.db.models.staging.staging_base import StagingBase, StagingParamMixin


class Topportunity(StagingBase, opportunity_mixin.TopportunityMixin, StagingParamMixin):
    __tablename__ = "topportunity"

    cfdas: Mapped[list["TopportunityCfda"]] = relationship(
        primaryjoin="Topportunity.opportunity_id == foreign(TopportunityCfda.opportunity_id)",
        uselist=True,
    )

<<<<<<< HEAD
    # synopsis: Mapped[Tsynopsis] = relationship(primaryjoin="Topportunity.opportunity_id == foreign(Tsynopsis.opportunity_id)", uselist=False)

=======
>>>>>>> 4b73f7e3

class TopportunityCfda(StagingBase, opportunity_mixin.TopportunityCfdaMixin, StagingParamMixin):
    __tablename__ = "topportunity_cfda"

    opportunity: Mapped[Topportunity | None] = relationship(
        primaryjoin="TopportunityCfda.opportunity_id == foreign(Topportunity.opportunity_id)",
        uselist=False,
    )<|MERGE_RESOLUTION|>--- conflicted
+++ resolved
@@ -12,11 +12,6 @@
         uselist=True,
     )
 
-<<<<<<< HEAD
-    # synopsis: Mapped[Tsynopsis] = relationship(primaryjoin="Topportunity.opportunity_id == foreign(Tsynopsis.opportunity_id)", uselist=False)
-
-=======
->>>>>>> 4b73f7e3
 
 class TopportunityCfda(StagingBase, opportunity_mixin.TopportunityCfdaMixin, StagingParamMixin):
     __tablename__ = "topportunity_cfda"
