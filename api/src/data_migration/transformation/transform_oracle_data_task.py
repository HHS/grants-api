import logging
from datetime import datetime
from enum import StrEnum
from typing import Any, Sequence, Tuple, Type, TypeVar, cast

from sqlalchemy import and_, select
from sqlalchemy.orm import selectinload

from src.adapters import db
from src.data_migration.transformation import transform_util
from src.db.models.base import ApiSchemaTable
from src.db.models.opportunity_models import (
    LinkOpportunitySummaryApplicantType,
    LinkOpportunitySummaryFundingCategory,
    LinkOpportunitySummaryFundingInstrument,
    Opportunity,
    OpportunityAssistanceListing,
    OpportunitySummary,
)
from src.db.models.staging.forecast import (
    TapplicanttypesForecast,
    TapplicanttypesForecastHist,
    Tforecast,
    TforecastHist,
    TfundactcatForecast,
    TfundactcatForecastHist,
    TfundinstrForecast,
    TfundinstrForecastHist,
)
from src.db.models.staging.opportunity import Topportunity, TopportunityCfda
from src.db.models.staging.staging_base import StagingParamMixin
from src.db.models.staging.synopsis import (
    TapplicanttypesSynopsis,
    TapplicanttypesSynopsisHist,
    TfundactcatSynopsis,
    TfundactcatSynopsisHist,
    TfundinstrSynopsis,
    TfundinstrSynopsisHist,
    Tsynopsis,
    TsynopsisHist,
)
from src.task.task import Task
from src.util import datetime_util

from . import SourceApplicantType, SourceFundingCategory, SourceFundingInstrument, SourceSummary

S = TypeVar("S", bound=StagingParamMixin)
D = TypeVar("D", bound=ApiSchemaTable)

logger = logging.getLogger(__name__)

<<<<<<< HEAD
### Constants
ORPHANED_CFDA = "orphaned_cfda"
ORPHANED_HISTORICAL_RECORD = "orphaned_historical_record"
ORPHANED_DELETE_RECORD = "orphaned_delete_record"

OPPORTUNITY = "opportunity"
ASSISTANCE_LISTING = "assistance_listing"
OPPORTUNITY_SUMMARY = "opportunity_summary"
APPLICANT_TYPE = "applicant_type"
FUNDING_CATEGORY = "funding_category"
FUNDING_INSTRUMENT = "funding_instrument"
=======
# Constants
ORPHANED_CFDA = "orphaned_cfda"
ORPHANED_HISTORICAL_RECORD = "orphaned_historical_record"
>>>>>>> aa4d15f1


class TransformOracleDataTask(Task):
    class Metrics(StrEnum):
        TOTAL_RECORDS_PROCESSED = "total_records_processed"
        TOTAL_RECORDS_DELETED = "total_records_deleted"
        TOTAL_RECORDS_INSERTED = "total_records_inserted"
        TOTAL_RECORDS_UPDATED = "total_records_updated"
        TOTAL_RECORDS_ORPHANED = "total_records_orphaned"
        TOTAL_DUPLICATE_RECORDS_SKIPPED = "total_duplicate_records_skipped"
        TOTAL_HISTORICAL_ORPHANS_SKIPPED = "total_historical_orphans_skipped"
<<<<<<< HEAD
        TOTAL_DELETE_ORPHANS_SKIPPED = "total_delete_orphans_skipped"
=======
>>>>>>> aa4d15f1

        TOTAL_ERROR_COUNT = "total_error_count"

    def __init__(self, db_session: db.Session, transform_time: datetime | None = None) -> None:
        super().__init__(db_session)

        if transform_time is None:
            transform_time = datetime_util.utcnow()
        self.transform_time = transform_time

    def run_task(self) -> None:
        with self.db_session.begin():
            # Opportunities
            self.process_opportunities()

            # Assistance Listings
            self.process_assistance_listings()

            # Opportunity Summary
            self.process_opportunity_summaries()

            # One-to-many lookups
            self.process_link_applicant_types()
            self.process_link_funding_categories()
            self.process_link_funding_instruments()

    def _handle_delete(
        self,
        source: S,
        target: D | None,
        record_type: str,
        extra: dict,
        error_on_missing_target: bool = False,
    ) -> None:
        # If the target we want to delete is None, we have nothing to delete
        if target is None:
            # In some scenarios we want to error when this happens
            if error_on_missing_target:
                raise ValueError("Cannot delete %s record as it does not exist" % record_type)

            # In a lot of scenarios, we actually just want to log a message as it is expected to happen
            # For example, if we are deleting an opportunity_summary record, and already deleted the opportunity,
            # then SQLAlchemy would have deleted the opportunity_summary for us already. When we later go to delete
            # it, we'd hit this case, which isn't a problem.
            logger.info("Cannot delete %s record as it does not exist", record_type, extra=extra)
            source.transformation_notes = ORPHANED_DELETE_RECORD
            self.increment(self.Metrics.TOTAL_DELETE_ORPHANS_SKIPPED, prefix=record_type)
            return

        logger.info("Deleting %s record", record_type, extra=extra)
        self.increment(self.Metrics.TOTAL_RECORDS_DELETED, prefix=record_type)
        self.db_session.delete(target)

    def fetch(
        self, source_model: Type[S], destination_model: Type[D], join_clause: Sequence
    ) -> list[Tuple[S, D | None]]:
        # The real type is: Sequence[Row[Tuple[S, D | None]]]
        # but MyPy is weird about this and the Row+Tuple causes some
        # confusion in the parsing so it ends up assuming everything is Any
        # So just cast it to a simpler type that doesn't confuse anything
        return cast(
            list[Tuple[S, D | None]],
            self.db_session.execute(
                select(source_model, destination_model)
                .join(destination_model, and_(*join_clause), isouter=True)
                .where(source_model.transformed_at.is_(None))
                .execution_options(yield_per=5000)
            ),
        )

    def fetch_with_opportunity(
        self, source_model: Type[S], destination_model: Type[D], join_clause: Sequence
    ) -> list[Tuple[S, D | None, Opportunity | None]]:
        # Similar to the above fetch function, but also grabs an opportunity record
        # Note that this requires your source_model to have an opportunity_id field defined.

        return cast(
            list[Tuple[S, D | None, Opportunity | None]],
            self.db_session.execute(
                select(source_model, destination_model, Opportunity)
                .join(destination_model, and_(*join_clause), isouter=True)
                .join(
                    Opportunity,
                    source_model.opportunity_id == Opportunity.opportunity_id,  # type: ignore[attr-defined]
                    isouter=True,
                )
                .where(source_model.transformed_at.is_(None))
                .execution_options(yield_per=5000)
            ),
        )

    def fetch_with_opportunity_summary(
        self,
        source_model: Type[S],
        destination_model: Type[D],
        join_clause: Sequence,
        is_forecast: bool,
        is_historical_table: bool,
        relationship_load_value: Any,
    ) -> list[Tuple[S, D | None, OpportunitySummary | None]]:
        # setup the join clause for getting the opportunity summary

        opportunity_summary_join_clause = [
            source_model.opportunity_id == OpportunitySummary.opportunity_id,  # type: ignore[attr-defined]
            OpportunitySummary.is_forecast.is_(is_forecast),
        ]

        if is_historical_table:
            opportunity_summary_join_clause.append(
                source_model.revision_number == OpportunitySummary.revision_number  # type: ignore[attr-defined]
            )
        else:
            opportunity_summary_join_clause.append(OpportunitySummary.revision_number.is_(None))

        return cast(
            list[Tuple[S, D | None, OpportunitySummary | None]],
            self.db_session.execute(
                select(source_model, destination_model, OpportunitySummary)
                .join(OpportunitySummary, and_(*opportunity_summary_join_clause), isouter=True)
                .join(destination_model, and_(*join_clause), isouter=True)
                .where(source_model.transformed_at.is_(None))
                .options(selectinload(relationship_load_value))
                .execution_options(yield_per=5000, populate_existing=True)
            ),
        )

    def process_opportunities(self) -> None:
        # Fetch all opportunities that were modified
        # Alongside that, grab the existing opportunity record
        opportunities: list[Tuple[Topportunity, Opportunity | None]] = self.fetch(
            Topportunity,
            Opportunity,
            [Topportunity.opportunity_id == Opportunity.opportunity_id],
        )

        for source_opportunity, target_opportunity in opportunities:
            try:
                self.process_opportunity(source_opportunity, target_opportunity)
            except ValueError:
                self.increment(self.Metrics.TOTAL_ERROR_COUNT, prefix=OPPORTUNITY)
                logger.exception(
                    "Failed to process opportunity",
                    extra={"opportunity_id": source_opportunity.opportunity_id},
                )

    def process_opportunity(
        self, source_opportunity: Topportunity, target_opportunity: Opportunity | None
    ) -> None:
        self.increment(self.Metrics.TOTAL_RECORDS_PROCESSED, prefix=OPPORTUNITY)
        extra = {"opportunity_id": source_opportunity.opportunity_id}
        logger.info("Processing opportunity", extra=extra)

        if source_opportunity.is_deleted:
            self._handle_delete(
                source_opportunity,
                target_opportunity,
                OPPORTUNITY,
                extra,
                error_on_missing_target=True,
            )

        else:
            # To avoid incrementing metrics for records we fail to transform, record
            # here whether it's an insert/update and we'll increment after transforming
            is_insert = target_opportunity is None

            logger.info("Transforming and upserting opportunity", extra=extra)
            transformed_opportunity = transform_util.transform_opportunity(
                source_opportunity, target_opportunity
            )

            if is_insert:
                self.increment(self.Metrics.TOTAL_RECORDS_INSERTED, prefix=OPPORTUNITY)
                self.db_session.add(transformed_opportunity)
            else:
                self.increment(self.Metrics.TOTAL_RECORDS_UPDATED, prefix=OPPORTUNITY)
                self.db_session.merge(transformed_opportunity)

        logger.info("Processed opportunity", extra=extra)
        source_opportunity.transformed_at = self.transform_time

    def process_assistance_listings(self) -> None:
        assistance_listings: list[
            Tuple[TopportunityCfda, OpportunityAssistanceListing | None, Opportunity | None]
        ] = self.fetch_with_opportunity(
            TopportunityCfda,
            OpportunityAssistanceListing,
            [
                TopportunityCfda.opp_cfda_id
                == OpportunityAssistanceListing.opportunity_assistance_listing_id
            ],
        )

        for (
            source_assistance_listing,
            target_assistance_listing,
            opportunity,
        ) in assistance_listings:
            try:
                self.process_assistance_listing(
                    source_assistance_listing, target_assistance_listing, opportunity
                )
            except ValueError:
                self.increment(self.Metrics.TOTAL_ERROR_COUNT, prefix=ASSISTANCE_LISTING)
                logger.exception(
                    "Failed to process assistance listing",
                    extra={
                        "opportunity_assistance_listing_id": source_assistance_listing.opp_cfda_id
                    },
                )

    def process_assistance_listing(
        self,
        source_assistance_listing: TopportunityCfda,
        target_assistance_listing: OpportunityAssistanceListing | None,
        opportunity: Opportunity | None,
    ) -> None:
        self.increment(self.Metrics.TOTAL_RECORDS_PROCESSED, prefix=ASSISTANCE_LISTING)
        extra = {
            "opportunity_assistance_listing_id": source_assistance_listing.opp_cfda_id,
            "opportunity_id": source_assistance_listing.opportunity_id,
        }
        logger.info("Processing assistance listing", extra=extra)

        if source_assistance_listing.is_deleted:
            self._handle_delete(
                source_assistance_listing, target_assistance_listing, ASSISTANCE_LISTING, extra
            )

        elif opportunity is None:
            # The Oracle system we're importing these from does not have a foreign key between
            # the opportunity ID in the TOPPORTUNITY_CFDA table and the TOPPORTUNITY table.
            # There are many (2306 as of writing) orphaned CFDA records, created between 2007 and 2011
            # We don't want to continuously process these, so won't error for these, and will just
            # mark them as transformed below.
            self.increment(self.Metrics.TOTAL_RECORDS_ORPHANED, prefix=ASSISTANCE_LISTING)
            logger.info(
                "Assistance listing is orphaned and does not connect to any opportunity",
                extra=extra,
            )
            source_assistance_listing.transformation_notes = ORPHANED_CFDA
<<<<<<< HEAD
=======

        elif source_assistance_listing.is_deleted:
            logger.info("Deleting assistance listing", extra=extra)

            if target_assistance_listing is None:
                raise ValueError("Cannot delete assistance listing as it does not exist")

            self.increment(self.Metrics.TOTAL_RECORDS_DELETED)
            self.db_session.delete(target_assistance_listing)
>>>>>>> aa4d15f1

        else:
            # To avoid incrementing metrics for records we fail to transform, record
            # here whether it's an insert/update and we'll increment after transforming
            is_insert = target_assistance_listing is None

            logger.info("Transforming and upserting assistance listing", extra=extra)
            transformed_assistance_listing = transform_util.transform_assistance_listing(
                source_assistance_listing, target_assistance_listing
            )

            if is_insert:
                self.increment(self.Metrics.TOTAL_RECORDS_INSERTED, prefix=ASSISTANCE_LISTING)
                self.db_session.add(transformed_assistance_listing)
            else:
                self.increment(self.Metrics.TOTAL_RECORDS_UPDATED, prefix=ASSISTANCE_LISTING)
                self.db_session.merge(transformed_assistance_listing)

        logger.info("Processed assistance listing", extra=extra)
        source_assistance_listing.transformed_at = self.transform_time

    def process_opportunity_summaries(self) -> None:
        logger.info("Processing opportunity summaries")
        logger.info("Processing synopsis records")
        synopsis_records = self.fetch_with_opportunity(
            Tsynopsis,
            OpportunitySummary,
            [
                Tsynopsis.opportunity_id == OpportunitySummary.opportunity_id,
                OpportunitySummary.is_forecast.is_(False),
                OpportunitySummary.revision_number.is_(None),
            ],
        )
        self.process_opportunity_summary_group(synopsis_records)

        logger.info("Processing synopsis hist records")
        synopsis_hist_records = self.fetch_with_opportunity(
            TsynopsisHist,
            OpportunitySummary,
            [
                TsynopsisHist.opportunity_id == OpportunitySummary.opportunity_id,
                TsynopsisHist.revision_number == OpportunitySummary.revision_number,
                OpportunitySummary.is_forecast.is_(False),
            ],
        )
        self.process_opportunity_summary_group(synopsis_hist_records)

        logger.info("Processing forecast records")
        forecast_records = self.fetch_with_opportunity(
            Tforecast,
            OpportunitySummary,
            [
                Tforecast.opportunity_id == OpportunitySummary.opportunity_id,
                OpportunitySummary.is_forecast.is_(True),
                OpportunitySummary.revision_number.is_(None),
            ],
        )
        self.process_opportunity_summary_group(forecast_records)

        logger.info("Processing forecast hist records")
        forecast_hist_records = self.fetch_with_opportunity(
            TforecastHist,
            OpportunitySummary,
            [
                TforecastHist.opportunity_id == OpportunitySummary.opportunity_id,
                TforecastHist.revision_number == OpportunitySummary.revision_number,
                OpportunitySummary.is_forecast.is_(True),
            ],
        )
        self.process_opportunity_summary_group(forecast_hist_records)

    def process_opportunity_summary_group(
        self, records: Sequence[Tuple[SourceSummary, OpportunitySummary | None, Opportunity | None]]
    ) -> None:
        for source_summary, target_summary, opportunity in records:
            try:
                self.process_opportunity_summary(source_summary, target_summary, opportunity)
            except ValueError:
                self.increment(self.Metrics.TOTAL_ERROR_COUNT, prefix=OPPORTUNITY_SUMMARY)
                logger.exception(
                    "Failed to process opportunity summary",
                    extra=transform_util.get_log_extra_summary(source_summary),
                )

    def process_opportunity_summary(
        self,
        source_summary: SourceSummary,
        target_summary: OpportunitySummary | None,
        opportunity: Opportunity | None,
    ) -> None:
        self.increment(self.Metrics.TOTAL_RECORDS_PROCESSED, prefix=OPPORTUNITY_SUMMARY)
        extra = transform_util.get_log_extra_summary(source_summary)
        logger.info("Processing opportunity summary", extra=extra)

<<<<<<< HEAD
        if source_summary.is_deleted:
            self._handle_delete(source_summary, target_summary, OPPORTUNITY_SUMMARY, extra)

=======
>>>>>>> aa4d15f1
        # Historical records are linked to other historical records, however
        # we don't import historical opportunity records, so if the opportunity
        # was deleted, we don't have anything to link these to. Whenever we do
        # support historical opportunities, we'll have these all marked with a
        # flag that we can use to reprocess these.
<<<<<<< HEAD
        elif opportunity is None and source_summary.is_historical_table:
=======
        if opportunity is None and source_summary.is_historical_table:
>>>>>>> aa4d15f1
            logger.warning(
                "Historical opportunity summary does not have a corresponding opportunity - cannot import, but will mark as processed",
                extra=extra,
            )
<<<<<<< HEAD
            self.increment(
                self.Metrics.TOTAL_HISTORICAL_ORPHANS_SKIPPED, prefix=OPPORTUNITY_SUMMARY
            )
=======
            self.increment(self.Metrics.TOTAL_HISTORICAL_ORPHANS_SKIPPED)
>>>>>>> aa4d15f1
            source_summary.transformation_notes = ORPHANED_HISTORICAL_RECORD

        elif opportunity is None:
            # This shouldn't be possible as the incoming data has foreign keys, but as a safety net
            # we'll make sure the opportunity actually exists
            raise ValueError(
                "Opportunity summary cannot be processed as the opportunity for it does not exist"
            )

<<<<<<< HEAD
=======
        elif source_summary.is_deleted:
            logger.info("Deleting opportunity summary", extra=extra)

            if target_summary is None:
                raise ValueError("Cannot delete opportunity summary as it does not exist")

            self.increment(self.Metrics.TOTAL_RECORDS_DELETED)
            self.db_session.delete(target_summary)

>>>>>>> aa4d15f1
        else:
            # To avoid incrementing metrics for records we fail to transform, record
            # here whether it's an insert/update and we'll increment after transforming
            is_insert = target_summary is None

            logger.info("Transforming and upserting opportunity summary", extra=extra)
            transformed_opportunity_summary = transform_util.transform_opportunity_summary(
                source_summary, target_summary
            )

            if is_insert:
                self.increment(self.Metrics.TOTAL_RECORDS_INSERTED, prefix=OPPORTUNITY_SUMMARY)
                self.db_session.add(transformed_opportunity_summary)
            else:
                self.increment(self.Metrics.TOTAL_RECORDS_UPDATED, prefix=OPPORTUNITY_SUMMARY)
                self.db_session.merge(transformed_opportunity_summary)

        logger.info("Processed opportunity summary", extra=extra)
        source_summary.transformed_at = self.transform_time

    def process_link_applicant_types(self) -> None:
        link_table = LinkOpportunitySummaryApplicantType
        relationship_load_value = OpportunitySummary.link_applicant_types

        forecast_applicant_type_records = self.fetch_with_opportunity_summary(
            TapplicanttypesForecast,
            link_table,
            [
                TapplicanttypesForecast.at_frcst_id
                == LinkOpportunitySummaryApplicantType.legacy_applicant_type_id,
                OpportunitySummary.opportunity_summary_id
                == LinkOpportunitySummaryApplicantType.opportunity_summary_id,
            ],
            is_forecast=True,
            is_historical_table=False,
            relationship_load_value=relationship_load_value,
        )
        self.process_link_applicant_types_group(forecast_applicant_type_records)

        forecast_applicant_type_hist_records = self.fetch_with_opportunity_summary(
            TapplicanttypesForecastHist,
            link_table,
            [
                TapplicanttypesForecastHist.at_frcst_id
                == LinkOpportunitySummaryApplicantType.legacy_applicant_type_id,
                OpportunitySummary.opportunity_summary_id
                == LinkOpportunitySummaryApplicantType.opportunity_summary_id,
            ],
            is_forecast=True,
            is_historical_table=True,
            relationship_load_value=relationship_load_value,
        )
        self.process_link_applicant_types_group(forecast_applicant_type_hist_records)

        synopsis_applicant_type_records = self.fetch_with_opportunity_summary(
            TapplicanttypesSynopsis,
            link_table,
            [
                TapplicanttypesSynopsis.at_syn_id
                == LinkOpportunitySummaryApplicantType.legacy_applicant_type_id,
                OpportunitySummary.opportunity_summary_id
                == LinkOpportunitySummaryApplicantType.opportunity_summary_id,
            ],
            is_forecast=False,
            is_historical_table=False,
            relationship_load_value=relationship_load_value,
        )
        self.process_link_applicant_types_group(synopsis_applicant_type_records)

        synopsis_applicant_type_hist_records = self.fetch_with_opportunity_summary(
            TapplicanttypesSynopsisHist,
            link_table,
            [
                TapplicanttypesSynopsisHist.at_syn_id
                == LinkOpportunitySummaryApplicantType.legacy_applicant_type_id,
                OpportunitySummary.opportunity_summary_id
                == LinkOpportunitySummaryApplicantType.opportunity_summary_id,
            ],
            is_forecast=False,
            is_historical_table=True,
            relationship_load_value=relationship_load_value,
        )
        self.process_link_applicant_types_group(synopsis_applicant_type_hist_records)

    def process_link_applicant_types_group(
        self,
        records: Sequence[
            Tuple[
                SourceApplicantType,
                LinkOpportunitySummaryApplicantType | None,
                OpportunitySummary | None,
            ]
        ],
    ) -> None:
        for source_applicant_type, target_applicant_type, opportunity_summary in records:
            try:
                self.process_link_applicant_type(
                    source_applicant_type, target_applicant_type, opportunity_summary
                )
            except ValueError:
                self.increment(self.Metrics.TOTAL_ERROR_COUNT, prefix=APPLICANT_TYPE)
                logger.exception(
                    "Failed to process opportunity summary applicant type",
                    extra=transform_util.get_log_extra_applicant_type(source_applicant_type),
                )

    def process_link_applicant_type(
        self,
        source_applicant_type: SourceApplicantType,
        target_applicant_type: LinkOpportunitySummaryApplicantType | None,
        opportunity_summary: OpportunitySummary | None,
    ) -> None:
        self.increment(self.Metrics.TOTAL_RECORDS_PROCESSED, prefix=APPLICANT_TYPE)
        extra = transform_util.get_log_extra_applicant_type(source_applicant_type)
        logger.info("Processing applicant type", extra=extra)

<<<<<<< HEAD
        if source_applicant_type.is_deleted:
            self._handle_delete(source_applicant_type, target_applicant_type, APPLICANT_TYPE, extra)

=======
>>>>>>> aa4d15f1
        # Historical records are linked to other historical records, however
        # we don't import historical opportunity records, so if the opportunity
        # was deleted, we won't have created the opportunity summary. Whenever we do
        # support historical opportunities, we'll have these all marked with a
        # flag that we can use to reprocess these.
<<<<<<< HEAD
        elif opportunity_summary is None and source_applicant_type.is_historical_table:
=======
        if opportunity_summary is None and source_applicant_type.is_historical_table:
>>>>>>> aa4d15f1
            logger.warning(
                "Historical applicant type does not have a corresponding opportunity summary - cannot import, but will mark as processed",
                extra=extra,
            )
<<<<<<< HEAD
            self.increment(self.Metrics.TOTAL_HISTORICAL_ORPHANS_SKIPPED, prefix=APPLICANT_TYPE)
=======
            self.increment(self.Metrics.TOTAL_HISTORICAL_ORPHANS_SKIPPED)
>>>>>>> aa4d15f1
            source_applicant_type.transformation_notes = ORPHANED_HISTORICAL_RECORD

        elif opportunity_summary is None:
            # This shouldn't be possible as the incoming data has foreign keys, but as a safety net
            # we'll make sure the opportunity actually exists
            raise ValueError(
                "Applicant type record cannot be processed as the opportunity summary for it does not exist"
            )
<<<<<<< HEAD
=======

        elif source_applicant_type.is_deleted:
            logger.info("Deleting applicant type", extra=extra)

            if target_applicant_type is None:
                raise ValueError("Cannot delete applicant type as it does not exist")

            self.increment(self.Metrics.TOTAL_RECORDS_DELETED)
            self.db_session.delete(target_applicant_type)
>>>>>>> aa4d15f1
        else:
            # To avoid incrementing metrics for records we fail to transform, record
            # here whether it's an insert/update and we'll increment after transforming
            is_insert = target_applicant_type is None

            logger.info("Transforming and upserting applicant type", extra=extra)
            transformed_applicant_type = transform_util.convert_opportunity_summary_applicant_type(
                source_applicant_type, target_applicant_type, opportunity_summary
            )

            # Before we insert, we have to still be certain we're not adding a duplicate record
            # because the primary key of the legacy tables is the legacy ID + lookup value + opportunity ID
            # its possible for the same lookup value to appear multiple times because the legacy ID is different
            # This would hit a conflict in our DBs primary key, so we need to verify that won't happen
            if (
                is_insert
                and transformed_applicant_type.applicant_type in opportunity_summary.applicant_types
            ):
                self.increment(self.Metrics.TOTAL_DUPLICATE_RECORDS_SKIPPED, prefix=APPLICANT_TYPE)
                logger.warning(
                    "Skipping applicant type record",
                    extra=extra | {"applicant_type": transformed_applicant_type.applicant_type},
                )
            elif is_insert:
                self.increment(self.Metrics.TOTAL_RECORDS_INSERTED, prefix=APPLICANT_TYPE)
                # We append to the relationship so SQLAlchemy immediately attaches it to its cached
                # opportunity summary object so that the above check works when we receive dupes in the same batch
                opportunity_summary.link_applicant_types.append(transformed_applicant_type)
            else:
                self.increment(self.Metrics.TOTAL_RECORDS_UPDATED, prefix=APPLICANT_TYPE)
                self.db_session.merge(transformed_applicant_type)

        logger.info("Processed applicant type", extra=extra)
        source_applicant_type.transformed_at = self.transform_time

    def process_link_funding_categories(self) -> None:
        link_table = LinkOpportunitySummaryFundingCategory
        relationship_load_value = OpportunitySummary.link_funding_categories

        forecast_funding_category_records = self.fetch_with_opportunity_summary(
            TfundactcatForecast,
            link_table,
            [
                TfundactcatForecast.fac_frcst_id
                == LinkOpportunitySummaryFundingCategory.legacy_funding_category_id,
                OpportunitySummary.opportunity_summary_id
                == LinkOpportunitySummaryFundingCategory.opportunity_summary_id,
            ],
            is_forecast=True,
            is_historical_table=False,
            relationship_load_value=relationship_load_value,
        )
        self.process_link_funding_categories_group(forecast_funding_category_records)

        forecast_funding_category_hist_records = self.fetch_with_opportunity_summary(
            TfundactcatForecastHist,
            link_table,
            [
                TfundactcatForecastHist.fac_frcst_id
                == LinkOpportunitySummaryFundingCategory.legacy_funding_category_id,
                OpportunitySummary.opportunity_summary_id
                == LinkOpportunitySummaryFundingCategory.opportunity_summary_id,
            ],
            is_forecast=True,
            is_historical_table=True,
            relationship_load_value=relationship_load_value,
        )
        self.process_link_funding_categories_group(forecast_funding_category_hist_records)

        synopsis_funding_category_records = self.fetch_with_opportunity_summary(
            TfundactcatSynopsis,
            link_table,
            [
                TfundactcatSynopsis.fac_syn_id
                == LinkOpportunitySummaryFundingCategory.legacy_funding_category_id,
                OpportunitySummary.opportunity_summary_id
                == LinkOpportunitySummaryFundingCategory.opportunity_summary_id,
            ],
            is_forecast=False,
            is_historical_table=False,
            relationship_load_value=relationship_load_value,
        )
        self.process_link_funding_categories_group(synopsis_funding_category_records)

        synopsis_funding_category_hist_records = self.fetch_with_opportunity_summary(
            TfundactcatSynopsisHist,
            link_table,
            [
                TfundactcatSynopsisHist.fac_syn_id
                == LinkOpportunitySummaryFundingCategory.legacy_funding_category_id,
                OpportunitySummary.opportunity_summary_id
                == LinkOpportunitySummaryFundingCategory.opportunity_summary_id,
            ],
            is_forecast=False,
            is_historical_table=True,
            relationship_load_value=relationship_load_value,
        )
        self.process_link_funding_categories_group(synopsis_funding_category_hist_records)

    def process_link_funding_categories_group(
        self,
        records: Sequence[
            Tuple[
                SourceFundingCategory,
                LinkOpportunitySummaryFundingCategory | None,
                OpportunitySummary | None,
            ]
        ],
    ) -> None:
        for source_funding_category, target_funding_category, opportunity_summary in records:
            try:
                self.process_link_funding_category(
                    source_funding_category, target_funding_category, opportunity_summary
                )
            except ValueError:
                self.increment(self.Metrics.TOTAL_ERROR_COUNT, prefix=FUNDING_CATEGORY)
                logger.exception(
                    "Failed to process opportunity summary funding category",
                    extra=transform_util.get_log_extra_funding_category(source_funding_category),
                )

    def process_link_funding_category(
        self,
        source_funding_category: SourceFundingCategory,
        target_funding_category: LinkOpportunitySummaryFundingCategory | None,
        opportunity_summary: OpportunitySummary | None,
    ) -> None:
        self.increment(self.Metrics.TOTAL_RECORDS_PROCESSED, prefix=FUNDING_CATEGORY)
        extra = transform_util.get_log_extra_funding_category(source_funding_category)
        logger.info("Processing funding category", extra=extra)

<<<<<<< HEAD
        if source_funding_category.is_deleted:
            self._handle_delete(
                source_funding_category, target_funding_category, FUNDING_CATEGORY, extra
            )
=======
>>>>>>> aa4d15f1
        # Historical records are linked to other historical records, however
        # we don't import historical opportunity records, so if the opportunity
        # was deleted, we won't have created the opportunity summary. Whenever we do
        # support historical opportunities, we'll have these all marked with a
        # flag that we can use to reprocess these.
<<<<<<< HEAD
        elif opportunity_summary is None and source_funding_category.is_historical_table:
=======
        if opportunity_summary is None and source_funding_category.is_historical_table:
>>>>>>> aa4d15f1
            logger.warning(
                "Historical funding category does not have a corresponding opportunity summary - cannot import, but will mark as processed",
                extra=extra,
            )
<<<<<<< HEAD
            self.increment(self.Metrics.TOTAL_HISTORICAL_ORPHANS_SKIPPED, prefix=FUNDING_CATEGORY)
=======
            self.increment(self.Metrics.TOTAL_HISTORICAL_ORPHANS_SKIPPED)
>>>>>>> aa4d15f1
            source_funding_category.transformation_notes = ORPHANED_HISTORICAL_RECORD

        elif opportunity_summary is None:
            # This shouldn't be possible as the incoming data has foreign keys, but as a safety net
            # we'll make sure the opportunity actually exists
            raise ValueError(
                "Funding category record cannot be processed as the opportunity summary for it does not exist"
            )

<<<<<<< HEAD
=======
        elif source_funding_category.is_deleted:
            logger.info("Deleting funding category", extra=extra)

            if target_funding_category is None:
                raise ValueError("Cannot delete funding category as it does not exist")

            self.increment(self.Metrics.TOTAL_RECORDS_DELETED)
            self.db_session.delete(target_funding_category)
>>>>>>> aa4d15f1
        else:
            # To avoid incrementing metrics for records we fail to transform, record
            # here whether it's an insert/update and we'll increment after transforming
            is_insert = target_funding_category is None

            logger.info("Transforming and upserting funding category", extra=extra)
            transformed_funding_category = (
                transform_util.convert_opportunity_summary_funding_category(
                    source_funding_category, target_funding_category, opportunity_summary
                )
            )

            # Before we insert, we have to still be certain we're not adding a duplicate record
            # because the primary key of the legacy tables is the legacy ID + lookup value + opportunity ID
            # its possible for the same lookup value to appear multiple times because the legacy ID is different
            # This would hit a conflict in our DBs primary key, so we need to verify that won't happen
            if (
                is_insert
                and transformed_funding_category.funding_category
                in opportunity_summary.funding_categories
            ):
                self.increment(
                    self.Metrics.TOTAL_DUPLICATE_RECORDS_SKIPPED, prefix=FUNDING_CATEGORY
                )
                logger.warning(
                    "Skipping funding category record",
                    extra=extra
                    | {"funding_category": transformed_funding_category.funding_category},
                )
            elif is_insert:
                self.increment(self.Metrics.TOTAL_RECORDS_INSERTED, prefix=FUNDING_CATEGORY)
                # We append to the relationship so SQLAlchemy immediately attaches it to its cached
                # opportunity summary object so that the above check works when we receive dupes in the same batch
                opportunity_summary.link_funding_categories.append(transformed_funding_category)
            else:
                self.increment(self.Metrics.TOTAL_RECORDS_UPDATED, prefix=FUNDING_CATEGORY)
                self.db_session.merge(transformed_funding_category)

        logger.info("Processed funding category", extra=extra)
        source_funding_category.transformed_at = self.transform_time

    def process_link_funding_instruments(self) -> None:
        link_table = LinkOpportunitySummaryFundingInstrument
        relationship_load_value = OpportunitySummary.link_funding_instruments

        forecast_funding_instrument_records = self.fetch_with_opportunity_summary(
            TfundinstrForecast,
            link_table,
            [
                TfundinstrForecast.fi_frcst_id
                == LinkOpportunitySummaryFundingInstrument.legacy_funding_instrument_id,
                OpportunitySummary.opportunity_summary_id
                == LinkOpportunitySummaryFundingInstrument.opportunity_summary_id,
            ],
            is_forecast=True,
            is_historical_table=False,
            relationship_load_value=relationship_load_value,
        )
        self.process_link_funding_instruments_group(forecast_funding_instrument_records)

        forecast_funding_instrument_hist_records = self.fetch_with_opportunity_summary(
            TfundinstrForecastHist,
            link_table,
            [
                TfundinstrForecastHist.fi_frcst_id
                == LinkOpportunitySummaryFundingInstrument.legacy_funding_instrument_id,
                OpportunitySummary.opportunity_summary_id
                == LinkOpportunitySummaryFundingInstrument.opportunity_summary_id,
            ],
            is_forecast=True,
            is_historical_table=True,
            relationship_load_value=relationship_load_value,
        )
        self.process_link_funding_instruments_group(forecast_funding_instrument_hist_records)

        synopsis_funding_instrument_records = self.fetch_with_opportunity_summary(
            TfundinstrSynopsis,
            link_table,
            [
                TfundinstrSynopsis.fi_syn_id
                == LinkOpportunitySummaryFundingInstrument.legacy_funding_instrument_id,
                OpportunitySummary.opportunity_summary_id
                == LinkOpportunitySummaryFundingInstrument.opportunity_summary_id,
            ],
            is_forecast=False,
            is_historical_table=False,
            relationship_load_value=relationship_load_value,
        )
        self.process_link_funding_instruments_group(synopsis_funding_instrument_records)

        synopsis_funding_instrument_hist_records = self.fetch_with_opportunity_summary(
            TfundinstrSynopsisHist,
            link_table,
            [
                TfundinstrSynopsisHist.fi_syn_id
                == LinkOpportunitySummaryFundingInstrument.legacy_funding_instrument_id,
                OpportunitySummary.opportunity_summary_id
                == LinkOpportunitySummaryFundingInstrument.opportunity_summary_id,
            ],
            is_forecast=False,
            is_historical_table=True,
            relationship_load_value=relationship_load_value,
        )
        self.process_link_funding_instruments_group(synopsis_funding_instrument_hist_records)

    def process_link_funding_instruments_group(
        self,
        records: Sequence[
            Tuple[
                SourceFundingInstrument,
                LinkOpportunitySummaryFundingInstrument | None,
                OpportunitySummary | None,
            ]
        ],
    ) -> None:
        for source_funding_instrument, target_funding_instrument, opportunity_summary in records:
            try:
                self.process_link_funding_instrument(
                    source_funding_instrument, target_funding_instrument, opportunity_summary
                )
            except ValueError:
                self.increment(self.Metrics.TOTAL_ERROR_COUNT, prefix=FUNDING_INSTRUMENT)
                logger.exception(
                    "Failed to process opportunity summary funding instrument",
                    extra=transform_util.get_log_extra_funding_instrument(
                        source_funding_instrument
                    ),
                )

    def process_link_funding_instrument(
        self,
        source_funding_instrument: SourceFundingInstrument,
        target_funding_instrument: LinkOpportunitySummaryFundingInstrument | None,
        opportunity_summary: OpportunitySummary | None,
    ) -> None:
        self.increment(self.Metrics.TOTAL_RECORDS_PROCESSED, prefix=FUNDING_INSTRUMENT)
        extra = transform_util.get_log_extra_funding_instrument(source_funding_instrument)
        logger.info("Processing funding instrument", extra=extra)

<<<<<<< HEAD
        if source_funding_instrument.is_deleted:
            self._handle_delete(
                source_funding_instrument, target_funding_instrument, FUNDING_INSTRUMENT, extra
            )
=======
>>>>>>> aa4d15f1
        # Historical records are linked to other historical records, however
        # we don't import historical opportunity records, so if the opportunity
        # was deleted, we won't have created the opportunity summary. Whenever we do
        # support historical opportunities, we'll have these all marked with a
        # flag that we can use to reprocess these.
<<<<<<< HEAD
        elif opportunity_summary is None and source_funding_instrument.is_historical_table:
=======
        if opportunity_summary is None and source_funding_instrument.is_historical_table:
>>>>>>> aa4d15f1
            logger.warning(
                "Historical funding instrument does not have a corresponding opportunity summary - cannot import, but will mark as processed",
                extra=extra,
            )
<<<<<<< HEAD
            self.increment(self.Metrics.TOTAL_HISTORICAL_ORPHANS_SKIPPED, prefix=FUNDING_INSTRUMENT)
=======
            self.increment(self.Metrics.TOTAL_HISTORICAL_ORPHANS_SKIPPED)
>>>>>>> aa4d15f1
            source_funding_instrument.transformation_notes = ORPHANED_HISTORICAL_RECORD

        elif opportunity_summary is None:
            # This shouldn't be possible as the incoming data has foreign keys, but as a safety net
            # we'll make sure the opportunity actually exists
            raise ValueError(
                "Funding instrument record cannot be processed as the opportunity summary for it does not exist"
            )

<<<<<<< HEAD
=======
        elif source_funding_instrument.is_deleted:
            logger.info("Deleting funding instrument", extra=extra)

            if target_funding_instrument is None:
                raise ValueError("Cannot delete funding instrument as it does not exist")

            self.increment(self.Metrics.TOTAL_RECORDS_DELETED)
            self.db_session.delete(target_funding_instrument)
>>>>>>> aa4d15f1
        else:
            # To avoid incrementing metrics for records we fail to transform, record
            # here whether it's an insert/update and we'll increment after transforming
            is_insert = target_funding_instrument is None

            logger.info("Transforming and upserting funding instrument", extra=extra)
            transformed_funding_instrument = (
                transform_util.convert_opportunity_summary_funding_instrument(
                    source_funding_instrument, target_funding_instrument, opportunity_summary
                )
            )

            # Before we insert, we have to still be certain we're not adding a duplicate record
            # because the primary key of the legacy tables is the legacy ID + lookup value + opportunity ID
            # its possible for the same lookup value to appear multiple times because the legacy ID is different
            # This would hit a conflict in our DBs primary key, so we need to verify that won't happen
            if (
                is_insert
                and transformed_funding_instrument.funding_instrument
                in opportunity_summary.funding_instruments
            ):
                self.increment(
                    self.Metrics.TOTAL_DUPLICATE_RECORDS_SKIPPED, prefix=FUNDING_INSTRUMENT
                )
                logger.warning(
                    "Skipping funding instrument record",
                    extra=extra
                    | {"funding_instrument": transformed_funding_instrument.funding_instrument},
                )
            elif is_insert:
                self.increment(self.Metrics.TOTAL_RECORDS_INSERTED, prefix=FUNDING_INSTRUMENT)
                # We append to the relationship so SQLAlchemy immediately attaches it to its cached
                # opportunity summary object so that the above check works when we receive dupes in the same batch
                opportunity_summary.link_funding_instruments.append(transformed_funding_instrument)
            else:
                self.increment(self.Metrics.TOTAL_RECORDS_UPDATED, prefix=FUNDING_INSTRUMENT)
                self.db_session.merge(transformed_funding_instrument)

        logger.info("Processed funding instrument", extra=extra)
        source_funding_instrument.transformed_at = self.transform_time<|MERGE_RESOLUTION|>--- conflicted
+++ resolved
@@ -49,7 +49,6 @@
 
 logger = logging.getLogger(__name__)
 
-<<<<<<< HEAD
 ### Constants
 ORPHANED_CFDA = "orphaned_cfda"
 ORPHANED_HISTORICAL_RECORD = "orphaned_historical_record"
@@ -61,11 +60,6 @@
 APPLICANT_TYPE = "applicant_type"
 FUNDING_CATEGORY = "funding_category"
 FUNDING_INSTRUMENT = "funding_instrument"
-=======
-# Constants
-ORPHANED_CFDA = "orphaned_cfda"
-ORPHANED_HISTORICAL_RECORD = "orphaned_historical_record"
->>>>>>> aa4d15f1
 
 
 class TransformOracleDataTask(Task):
@@ -77,10 +71,7 @@
         TOTAL_RECORDS_ORPHANED = "total_records_orphaned"
         TOTAL_DUPLICATE_RECORDS_SKIPPED = "total_duplicate_records_skipped"
         TOTAL_HISTORICAL_ORPHANS_SKIPPED = "total_historical_orphans_skipped"
-<<<<<<< HEAD
         TOTAL_DELETE_ORPHANS_SKIPPED = "total_delete_orphans_skipped"
-=======
->>>>>>> aa4d15f1
 
         TOTAL_ERROR_COUNT = "total_error_count"
 
@@ -322,18 +313,6 @@
                 extra=extra,
             )
             source_assistance_listing.transformation_notes = ORPHANED_CFDA
-<<<<<<< HEAD
-=======
-
-        elif source_assistance_listing.is_deleted:
-            logger.info("Deleting assistance listing", extra=extra)
-
-            if target_assistance_listing is None:
-                raise ValueError("Cannot delete assistance listing as it does not exist")
-
-            self.increment(self.Metrics.TOTAL_RECORDS_DELETED)
-            self.db_session.delete(target_assistance_listing)
->>>>>>> aa4d15f1
 
         else:
             # To avoid incrementing metrics for records we fail to transform, record
@@ -428,33 +407,21 @@
         extra = transform_util.get_log_extra_summary(source_summary)
         logger.info("Processing opportunity summary", extra=extra)
 
-<<<<<<< HEAD
         if source_summary.is_deleted:
             self._handle_delete(source_summary, target_summary, OPPORTUNITY_SUMMARY, extra)
-
-=======
->>>>>>> aa4d15f1
         # Historical records are linked to other historical records, however
         # we don't import historical opportunity records, so if the opportunity
         # was deleted, we don't have anything to link these to. Whenever we do
         # support historical opportunities, we'll have these all marked with a
         # flag that we can use to reprocess these.
-<<<<<<< HEAD
         elif opportunity is None and source_summary.is_historical_table:
-=======
-        if opportunity is None and source_summary.is_historical_table:
->>>>>>> aa4d15f1
             logger.warning(
                 "Historical opportunity summary does not have a corresponding opportunity - cannot import, but will mark as processed",
                 extra=extra,
             )
-<<<<<<< HEAD
             self.increment(
                 self.Metrics.TOTAL_HISTORICAL_ORPHANS_SKIPPED, prefix=OPPORTUNITY_SUMMARY
             )
-=======
-            self.increment(self.Metrics.TOTAL_HISTORICAL_ORPHANS_SKIPPED)
->>>>>>> aa4d15f1
             source_summary.transformation_notes = ORPHANED_HISTORICAL_RECORD
 
         elif opportunity is None:
@@ -464,18 +431,6 @@
                 "Opportunity summary cannot be processed as the opportunity for it does not exist"
             )
 
-<<<<<<< HEAD
-=======
-        elif source_summary.is_deleted:
-            logger.info("Deleting opportunity summary", extra=extra)
-
-            if target_summary is None:
-                raise ValueError("Cannot delete opportunity summary as it does not exist")
-
-            self.increment(self.Metrics.TOTAL_RECORDS_DELETED)
-            self.db_session.delete(target_summary)
-
->>>>>>> aa4d15f1
         else:
             # To avoid incrementing metrics for records we fail to transform, record
             # here whether it's an insert/update and we'll increment after transforming
@@ -592,31 +547,19 @@
         extra = transform_util.get_log_extra_applicant_type(source_applicant_type)
         logger.info("Processing applicant type", extra=extra)
 
-<<<<<<< HEAD
         if source_applicant_type.is_deleted:
             self._handle_delete(source_applicant_type, target_applicant_type, APPLICANT_TYPE, extra)
-
-=======
->>>>>>> aa4d15f1
         # Historical records are linked to other historical records, however
         # we don't import historical opportunity records, so if the opportunity
         # was deleted, we won't have created the opportunity summary. Whenever we do
         # support historical opportunities, we'll have these all marked with a
         # flag that we can use to reprocess these.
-<<<<<<< HEAD
         elif opportunity_summary is None and source_applicant_type.is_historical_table:
-=======
-        if opportunity_summary is None and source_applicant_type.is_historical_table:
->>>>>>> aa4d15f1
             logger.warning(
                 "Historical applicant type does not have a corresponding opportunity summary - cannot import, but will mark as processed",
                 extra=extra,
             )
-<<<<<<< HEAD
             self.increment(self.Metrics.TOTAL_HISTORICAL_ORPHANS_SKIPPED, prefix=APPLICANT_TYPE)
-=======
-            self.increment(self.Metrics.TOTAL_HISTORICAL_ORPHANS_SKIPPED)
->>>>>>> aa4d15f1
             source_applicant_type.transformation_notes = ORPHANED_HISTORICAL_RECORD
 
         elif opportunity_summary is None:
@@ -625,18 +568,6 @@
             raise ValueError(
                 "Applicant type record cannot be processed as the opportunity summary for it does not exist"
             )
-<<<<<<< HEAD
-=======
-
-        elif source_applicant_type.is_deleted:
-            logger.info("Deleting applicant type", extra=extra)
-
-            if target_applicant_type is None:
-                raise ValueError("Cannot delete applicant type as it does not exist")
-
-            self.increment(self.Metrics.TOTAL_RECORDS_DELETED)
-            self.db_session.delete(target_applicant_type)
->>>>>>> aa4d15f1
         else:
             # To avoid incrementing metrics for records we fail to transform, record
             # here whether it's an insert/update and we'll increment after transforming
@@ -768,32 +699,21 @@
         extra = transform_util.get_log_extra_funding_category(source_funding_category)
         logger.info("Processing funding category", extra=extra)
 
-<<<<<<< HEAD
         if source_funding_category.is_deleted:
             self._handle_delete(
                 source_funding_category, target_funding_category, FUNDING_CATEGORY, extra
             )
-=======
->>>>>>> aa4d15f1
         # Historical records are linked to other historical records, however
         # we don't import historical opportunity records, so if the opportunity
         # was deleted, we won't have created the opportunity summary. Whenever we do
         # support historical opportunities, we'll have these all marked with a
         # flag that we can use to reprocess these.
-<<<<<<< HEAD
         elif opportunity_summary is None and source_funding_category.is_historical_table:
-=======
-        if opportunity_summary is None and source_funding_category.is_historical_table:
->>>>>>> aa4d15f1
             logger.warning(
                 "Historical funding category does not have a corresponding opportunity summary - cannot import, but will mark as processed",
                 extra=extra,
             )
-<<<<<<< HEAD
             self.increment(self.Metrics.TOTAL_HISTORICAL_ORPHANS_SKIPPED, prefix=FUNDING_CATEGORY)
-=======
-            self.increment(self.Metrics.TOTAL_HISTORICAL_ORPHANS_SKIPPED)
->>>>>>> aa4d15f1
             source_funding_category.transformation_notes = ORPHANED_HISTORICAL_RECORD
 
         elif opportunity_summary is None:
@@ -802,18 +722,6 @@
             raise ValueError(
                 "Funding category record cannot be processed as the opportunity summary for it does not exist"
             )
-
-<<<<<<< HEAD
-=======
-        elif source_funding_category.is_deleted:
-            logger.info("Deleting funding category", extra=extra)
-
-            if target_funding_category is None:
-                raise ValueError("Cannot delete funding category as it does not exist")
-
-            self.increment(self.Metrics.TOTAL_RECORDS_DELETED)
-            self.db_session.delete(target_funding_category)
->>>>>>> aa4d15f1
         else:
             # To avoid incrementing metrics for records we fail to transform, record
             # here whether it's an insert/update and we'll increment after transforming
@@ -953,32 +861,21 @@
         extra = transform_util.get_log_extra_funding_instrument(source_funding_instrument)
         logger.info("Processing funding instrument", extra=extra)
 
-<<<<<<< HEAD
         if source_funding_instrument.is_deleted:
             self._handle_delete(
                 source_funding_instrument, target_funding_instrument, FUNDING_INSTRUMENT, extra
             )
-=======
->>>>>>> aa4d15f1
         # Historical records are linked to other historical records, however
         # we don't import historical opportunity records, so if the opportunity
         # was deleted, we won't have created the opportunity summary. Whenever we do
         # support historical opportunities, we'll have these all marked with a
         # flag that we can use to reprocess these.
-<<<<<<< HEAD
         elif opportunity_summary is None and source_funding_instrument.is_historical_table:
-=======
-        if opportunity_summary is None and source_funding_instrument.is_historical_table:
->>>>>>> aa4d15f1
             logger.warning(
                 "Historical funding instrument does not have a corresponding opportunity summary - cannot import, but will mark as processed",
                 extra=extra,
             )
-<<<<<<< HEAD
             self.increment(self.Metrics.TOTAL_HISTORICAL_ORPHANS_SKIPPED, prefix=FUNDING_INSTRUMENT)
-=======
-            self.increment(self.Metrics.TOTAL_HISTORICAL_ORPHANS_SKIPPED)
->>>>>>> aa4d15f1
             source_funding_instrument.transformation_notes = ORPHANED_HISTORICAL_RECORD
 
         elif opportunity_summary is None:
@@ -988,17 +885,6 @@
                 "Funding instrument record cannot be processed as the opportunity summary for it does not exist"
             )
 
-<<<<<<< HEAD
-=======
-        elif source_funding_instrument.is_deleted:
-            logger.info("Deleting funding instrument", extra=extra)
-
-            if target_funding_instrument is None:
-                raise ValueError("Cannot delete funding instrument as it does not exist")
-
-            self.increment(self.Metrics.TOTAL_RECORDS_DELETED)
-            self.db_session.delete(target_funding_instrument)
->>>>>>> aa4d15f1
         else:
             # To avoid incrementing metrics for records we fail to transform, record
             # here whether it's an insert/update and we'll increment after transforming
