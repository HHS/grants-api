--- conflicted
+++ resolved
@@ -53,10 +53,11 @@
     data = fields.Nested(UserTokenSchema)
 
 
-<<<<<<< HEAD
 class UserTokenRefreshResponseSchema(AbstractResponseSchema):
-=======
+    # No data returned
+    data = fields.MixinField(metadata={"example": None})
+
+
 class UserTokenLogoutResponseSchema(AbstractResponseSchema):
->>>>>>> 35fb5d6a
     # No data returned
     data = fields.MixinField(metadata={"example": None})