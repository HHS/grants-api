--- conflicted
+++ resolved
@@ -325,14 +325,11 @@
 
     saved_searches, pagination_info = get_saved_searches(db_session, user_id, json_data)
 
-<<<<<<< HEAD
     return response.ApiResponse(
         message="Success",
         data=saved_searches,
         pagination_info=pagination_info,
     )
-=======
-    return response.ApiResponse(message="Success", data=saved_searches)
 
 
 @user_blueprint.put("/<uuid:user_id>/saved-searches/<uuid:saved_search_id>")
@@ -363,5 +360,4 @@
         },
     )
 
-    return response.ApiResponse(message="Success")
->>>>>>> c68d0652
+    return response.ApiResponse(message="Success")