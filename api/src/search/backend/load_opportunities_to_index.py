--- conflicted
+++ resolved
@@ -182,11 +182,7 @@
             self.db_session.execute(
                 update(OpportunityChangeAudit)
                 .where(OpportunityChangeAudit.opportunity_id.in_(processed_opportunity_ids))
-<<<<<<< HEAD
-                .values(updated_at=get_now_us_eastern_datetime())
-=======
                 .values(updated_at=datetime_util.utcnow())
->>>>>>> 029ea8e0
             )
 
     def _handle_incremental_delete(self, existing_opportunity_ids: set[int]) -> None:
