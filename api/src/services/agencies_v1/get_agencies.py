import logging
from typing import Sequence, Tuple

from pydantic import BaseModel, Field
<<<<<<< HEAD
from sqlalchemy import asc, desc, select
=======
from sqlalchemy import select
>>>>>>> d49c2fcd
from sqlalchemy.orm import joinedload

import src.adapters.db as db
from src.db.models.agency_models import Agency
from src.pagination.pagination_models import PaginationInfo, PaginationParams, SortDirection
from src.pagination.paginator import Paginator
from src.services.service_utils import apply_sorting

logger = logging.getLogger(__name__)


class AgencyFilters(BaseModel):
    agency_id: int | None = None
    agency_name: str | None = None


class AgencyListParams(BaseModel):
    pagination: PaginationParams

    filters: AgencyFilters | None = Field(default_factory=AgencyFilters)


def get_agencies(
    db_session: db.Session, list_params: AgencyListParams
) -> Tuple[Sequence[Agency], PaginationInfo]:

    stmt = (
        select(Agency).options(joinedload(Agency.top_level_agency), joinedload("*"))
        # Exclude test agencies
        .where(Agency.is_test_agency.isnot(True))
    )

<<<<<<< HEAD
    order_cols: list = []
    # use the sorting parameters from the request
    for order in list_params.pagination.sort_order:
        column = getattr(Agency, order.order_by)
        if order.sort_direction == SortDirection.ASCENDING:
            order_cols.append(asc(column))
        elif order.sort_direction == SortDirection.DESCENDING:
            order_cols.append(desc(column))

    stmt = stmt.order_by(*order_cols)
=======
    stmt = apply_sorting(stmt, Agency, list_params.pagination.sort_order)
>>>>>>> d49c2fcd

    if list_params.filters:
        if list_params.filters.agency_name:
            stmt = stmt.where(Agency.agency_name == list_params.filters.agency_name)

    # Apply pagination after processing
    paginator: Paginator[Agency] = Paginator(
        Agency, stmt, db_session, page_size=list_params.pagination.page_size
    )

    paginated_agencies = paginator.page_at(page_offset=list_params.pagination.page_offset)
    pagination_info = PaginationInfo.from_pagination_params(list_params.pagination, paginator)

    return paginated_agencies, pagination_info<|MERGE_RESOLUTION|>--- conflicted
+++ resolved
@@ -2,16 +2,12 @@
 from typing import Sequence, Tuple
 
 from pydantic import BaseModel, Field
-<<<<<<< HEAD
-from sqlalchemy import asc, desc, select
-=======
 from sqlalchemy import select
->>>>>>> d49c2fcd
 from sqlalchemy.orm import joinedload
 
 import src.adapters.db as db
 from src.db.models.agency_models import Agency
-from src.pagination.pagination_models import PaginationInfo, PaginationParams, SortDirection
+from src.pagination.pagination_models import PaginationInfo, PaginationParams
 from src.pagination.paginator import Paginator
 from src.services.service_utils import apply_sorting
 
@@ -39,20 +35,7 @@
         .where(Agency.is_test_agency.isnot(True))
     )
 
-<<<<<<< HEAD
-    order_cols: list = []
-    # use the sorting parameters from the request
-    for order in list_params.pagination.sort_order:
-        column = getattr(Agency, order.order_by)
-        if order.sort_direction == SortDirection.ASCENDING:
-            order_cols.append(asc(column))
-        elif order.sort_direction == SortDirection.DESCENDING:
-            order_cols.append(desc(column))
-
-    stmt = stmt.order_by(*order_cols)
-=======
     stmt = apply_sorting(stmt, Agency, list_params.pagination.sort_order)
->>>>>>> d49c2fcd
 
     if list_params.filters:
         if list_params.filters.agency_name:
