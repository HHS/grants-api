--- conflicted
+++ resolved
@@ -1,8 +1,5 @@
 import dataclasses
-<<<<<<< HEAD
 from datetime import date
-=======
->>>>>>> 15f9d591
 from enum import IntEnum
 
 import pytest
@@ -18,11 +15,7 @@
     OpportunityAssistanceListing,
     OpportunitySummary,
 )
-<<<<<<< HEAD
 from tests.conftest import BaseTestClass
-=======
-from tests.src.db.models import factories
->>>>>>> 15f9d591
 from tests.src.db.models.factories import (
     CurrentOpportunitySummaryFactory,
     LinkOpportunitySummaryApplicantTypeFactory,
@@ -281,7 +274,6 @@
     validate_search_pagination(search_response, search_request, expected_values)
 
 
-<<<<<<< HEAD
 def setup_pagination_scenario(
     opportunity_id: int,
     opportunity_number: str,
@@ -410,7 +402,22 @@
                 [5, 2, 1, 3, 4],
             ),
         ],
-=======
+    )
+    def test_opportunity_sorting_200(
+        self, client, api_auth_token, search_request, expected_order, setup_scenarios
+    ):
+        resp = client.post(
+            "/v0.1/opportunities/search", json=search_request, headers={"X-Auth": api_auth_token}
+        )
+
+        search_response = resp.get_json()
+        assert resp.status_code == 200
+
+        returned_opportunity_ids = [record["opportunity_id"] for record in search_response["data"]]
+
+        assert returned_opportunity_ids == expected_order
+
+
 #####################################
 # Search opportunities tests (Scenarios)
 #####################################
@@ -468,112 +475,7 @@
 ):
     opportunity = OpportunityFactory.create(
         opportunity_id=scenario, no_current_summary=True, agency=agency, is_draft=is_draft
->>>>>>> 15f9d591
-    )
-    def test_opportunity_sorting_200(
-        self, client, api_auth_token, search_request, expected_order, setup_scenarios
-    ):
-        resp = client.post(
-            "/v0.1/opportunities/search", json=search_request, headers={"X-Auth": api_auth_token}
-        )
-
-        search_response = resp.get_json()
-        assert resp.status_code == 200
-
-        returned_opportunity_ids = [record["opportunity_id"] for record in search_response["data"]]
-
-        assert returned_opportunity_ids == expected_order
-
-
-#####################################
-# Search opportunities tests (Scenarios)
-#####################################
-
-
-class Scenario(IntEnum):
-    DRAFT_OPPORTUNITY = 0
-    NO_CURRENT_SUMMARY = 1
-    NO_CURRENT_SUMMARY_BUT_HAS_SUMMARY = 2
-
-    # Scenarios where the opportunity status is set, but all other values are null/empty list
-    POSTED_NULL_OTHER_VALUES = 3
-    FORECASTED_NULL_OTHER_VALUES = 4
-    CLOSED_NULL_OTHER_VALUES = 5
-    ARCHIVED_NULL_OTHER_VALUES = 6
-
-    # Posted opportunity status, has every enum value so will always appear when filtering by those
-    POSTED_ALL_ENUM_VALUES = 7
-
-    ### Various different scenarios, see where we generate these to get a better idea of what is set for each
-
-    # Applicant types: State governments / county governments
-    # Agency: DIFFERENT-ABC
-    POSTED_NON_DEFAULT_AGENCY_WITH_APP_TYPES = 8
-
-    # Funding instruments: Cooperative agreement / procurement contract
-    # Funding categories: Health / food and nutrition
-    FORECASTED_FUNDING_INSTRUMENTS_AND_CATEGORIES = 9
-
-    # Funding categories: Food and nutrition / energy
-    # Agency: DIFFERENT-XYZ
-    CLOSED_NON_DEFAULT_AGENCY_WITH_FUNDING_CATEGORIES = 10
-
-    # Funding instruments: grant
-    # Applicant types: individuals
-    ARCHIVED_ONLY_ONE_FUNDING_INSTRUMENT_ONE_APPLICANT_TYPE = 11
-
-    # Funding instrument: Procurement contract
-    # Funding category: environment
-    # Applicant type: Small businesses
-    POSTED_ONE_OF_EACH_ENUM = 12
-
-
-def setup_opportunity(
-    scenario: Scenario,
-    /,  # all named params after this
-    has_current_opportunity: bool = True,
-    has_other_non_current_opportunity: bool = False,
-    is_draft: bool = False,
-    opportunity_status: OpportunityStatus | None = OpportunityStatus.POSTED,
-    funding_instruments: list[FundingInstrument] | None = None,
-    funding_categories: list[FundingCategory] | None = None,
-    applicant_types: list[ApplicantType] | None = None,
-    agency: str | None = "DEFAULT-ABC",
-):
-    opportunity = OpportunityFactory.create(
-        opportunity_id=scenario, no_current_summary=True, agency=agency, is_draft=is_draft
-    )
-
-    if has_current_opportunity:
-        opportunity_summary = OpportunitySummaryFactory.create(
-            opportunity=opportunity, revision_number=2, no_link_values=True
-        )
-        CurrentOpportunitySummaryFactory.create(
-            opportunity=opportunity,
-            opportunity_summary=opportunity_summary,
-            opportunity_status=opportunity_status,
-        )
-
-        if funding_instruments:
-            for funding_instrument in funding_instruments:
-                LinkOpportunitySummaryFundingInstrumentFactory.create(
-                    opportunity_summary=opportunity_summary, funding_instrument=funding_instrument
-                )
-
-        if funding_categories:
-            for funding_category in funding_categories:
-                LinkOpportunitySummaryFundingCategoryFactory.create(
-                    opportunity_summary=opportunity_summary, funding_category=funding_category
-                )
-
-        if applicant_types:
-            for applicant_type in applicant_types:
-                LinkOpportunitySummaryApplicantTypeFactory.create(
-                    opportunity_summary=opportunity_summary, applicant_type=applicant_type
-                )
-
-    if has_other_non_current_opportunity:
-        OpportunitySummaryFactory.create(opportunity=opportunity, revision_number=1)
+    )
 
     if has_current_opportunity:
         opportunity_summary = OpportunitySummaryFactory.create(
@@ -712,11 +614,7 @@
     assert response_data == expected_response_data
 
 
-<<<<<<< HEAD
 class TestSearchScenarios(BaseTestClass):
-=======
-class TestSearchScenarios:
->>>>>>> 15f9d591
     """
     Group the scenario tests in a class for performance. As the setup for these
     tests is slow, but can be shared across all of them, initialize them once
@@ -724,30 +622,7 @@
     """
 
     @pytest.fixture(scope="class")
-<<<<<<< HEAD
     def setup_scenarios(self, truncate_opportunities, enable_factory_create):
-=======
-    def db_session(self, db_client, monkeypatch_class):
-        # Note this shadows the db_session fixture for tests in this class
-        with db_client.get_session() as db_session:
-            # Set the factories DB session. This is what would normally be done with
-            # the "enable_factory_create" fixture, but for the class level
-            monkeypatch_class.setattr(factories, "_db_session", db_session)
-
-            yield db_session
-
-    @pytest.fixture(scope="class")
-    def truncate_db(self, db_session):
-        opportunities = db_session.query(Opportunity).all()
-        for opp in opportunities:
-            db_session.delete(opp)
-
-        # Force the deletes to the DB
-        db_session.commit()
-
-    @pytest.fixture(scope="class")
-    def setup_scenarios(self, truncate_db):
->>>>>>> 15f9d591
         # Won't be returned ever because it's a draft opportunity
         setup_opportunity(Scenario.DRAFT_OPPORTUNITY, is_draft=True)
 
