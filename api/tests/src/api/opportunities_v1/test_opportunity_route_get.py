import pytest
import requests

from tests.src.api.opportunities_v1.conftest import (
    validate_opportunity,
    validate_opportunity_with_attachments,
)
from tests.src.db.models.factories import (
    AgencyFactory,
    CurrentOpportunitySummaryFactory,
    OpportunityAttachmentFactory,
    OpportunityFactory,
    OpportunitySummaryFactory,
)

#####################################
# GET opportunity tests
#####################################


@pytest.mark.parametrize(
    "opportunity_params,opportunity_summary_params",
    [
        ({}, {}),
        # Only an opportunity exists, no other connected records
        (
            {
                "opportunity_assistance_listings": [],
            },
            None,
        ),
        # Summary exists, but none of the list values set
        (
            {},
            {
                "link_funding_instruments": [],
                "link_funding_categories": [],
                "link_applicant_types": [],
            },
        ),
        # All possible values set to null/empty
        # Note this uses traits on the factories to handle setting everything
        ({"all_fields_null": True}, {"all_fields_null": True}),
    ],
)
def test_get_opportunity_200(
    client, api_auth_token, enable_factory_create, opportunity_params, opportunity_summary_params
):
    # Split the setup of the opportunity from the opportunity summary to simplify the factory usage a bit
    db_opportunity = OpportunityFactory.create(
        **opportunity_params, current_opportunity_summary=None
    )  # We'll set the current opportunity below
    if opportunity_summary_params is not None:
        db_opportunity_summary = OpportunitySummaryFactory.create(
            **opportunity_summary_params, opportunity=db_opportunity
        )
        CurrentOpportunitySummaryFactory.create(
            opportunity=db_opportunity, opportunity_summary=db_opportunity_summary
        )

    resp = client.get(
        f"/v1/opportunities/{db_opportunity.opportunity_id}", headers={"X-Auth": api_auth_token}
    )
    assert resp.status_code == 200
    response_data = resp.get_json()["data"]

    validate_opportunity(db_opportunity, response_data)


def test_get_opportunity_with_attachment_200(
    client, api_auth_token, enable_factory_create, db_session
):
    # Create an opportunity with an attachment
    opportunity = OpportunityFactory.create()
    db_session.commit()

    # Make the GET request
    resp = client.get(
        f"/v1/opportunities/{opportunity.opportunity_id}", headers={"X-Auth": api_auth_token}
    )

    # Check the response
    assert resp.status_code == 200
    response_data = resp.get_json()["data"]

    # Validate the opportunity data
    assert len(response_data["attachments"]) > 0
    validate_opportunity_with_attachments(opportunity, response_data)


<<<<<<< HEAD
def test_get_opportunity_with_agency_200(client, api_auth_token, enable_factory_create):
    parent_agency = AgencyFactory.create(agency_code="EXAMPLEAGENCYXYZ")
    child_agency = AgencyFactory.create(
        agency_code="EXAMPLEAGENCYXYZ-12345678", top_level_agency=parent_agency
    )

    opportunity = OpportunityFactory.create(agency_code=child_agency.agency_code)
=======
def test_get_opportunity_s3_endpoint_url_200(
    upload_opportunity_attachment_s3, client, api_auth_token, enable_factory_create, db_session
):
    # Create an opportunity with a specific attachment
    opportunity = OpportunityFactory.create(opportunity_attachments=[])
    bucket = "test_bucket"
    object_name = "test_file_1.txt"
    file_loc = f"s3://{bucket}/{object_name}"
    OpportunityAttachmentFactory.create(file_location=file_loc, opportunity=opportunity)

    # Make the GET request
>>>>>>> e15a545d
    resp = client.get(
        f"/v1/opportunities/{opportunity.opportunity_id}", headers={"X-Auth": api_auth_token}
    )

<<<<<<< HEAD
    assert resp.status_code == 200
    response_data = resp.get_json()["data"]

    assert response_data["agency_code"] == child_agency.agency_code
    assert response_data["agency_name"] == child_agency.agency_name
    assert response_data["top_level_agency_name"] == parent_agency.agency_name
=======
    # Check the response
    assert resp.status_code == 200
    response_data = resp.get_json()["data"]
    print("response_data", response_data)
    presigned_url = response_data["attachments"][0]["download_path"]

    # Validate pre-signed url
    response = requests.get(presigned_url, timeout=5)
    assert response.status_code == 200
    assert response.text == "Hello, world"
>>>>>>> e15a545d


def test_get_opportunity_404_not_found(client, api_auth_token, truncate_opportunities):
    resp = client.get("/v1/opportunities/1", headers={"X-Auth": api_auth_token})
    assert resp.status_code == 404
    assert resp.get_json()["message"] == "Could not find Opportunity with ID 1"


def test_get_opportunity_404_not_found_is_draft(client, api_auth_token, enable_factory_create):
    # The endpoint won't return drafts, so this'll be a 404 despite existing
    opportunity = OpportunityFactory.create(is_draft=True)

    resp = client.get(
        f"/v1/opportunities/{opportunity.opportunity_id}", headers={"X-Auth": api_auth_token}
    )
    assert resp.status_code == 404
    assert (
        resp.get_json()["message"]
        == f"Could not find Opportunity with ID {opportunity.opportunity_id}"
    )<|MERGE_RESOLUTION|>--- conflicted
+++ resolved
@@ -88,7 +88,6 @@
     validate_opportunity_with_attachments(opportunity, response_data)
 
 
-<<<<<<< HEAD
 def test_get_opportunity_with_agency_200(client, api_auth_token, enable_factory_create):
     parent_agency = AgencyFactory.create(agency_code="EXAMPLEAGENCYXYZ")
     child_agency = AgencyFactory.create(
@@ -96,7 +95,19 @@
     )
 
     opportunity = OpportunityFactory.create(agency_code=child_agency.agency_code)
-=======
+
+    resp = client.get(
+        f"/v1/opportunities/{opportunity.opportunity_id}", headers={"X-Auth": api_auth_token}
+    )
+
+    assert resp.status_code == 200
+    response_data = resp.get_json()["data"]
+
+    assert response_data["agency_code"] == child_agency.agency_code
+    assert response_data["agency_name"] == child_agency.agency_name
+    assert response_data["top_level_agency_name"] == parent_agency.agency_name
+
+
 def test_get_opportunity_s3_endpoint_url_200(
     upload_opportunity_attachment_s3, client, api_auth_token, enable_factory_create, db_session
 ):
@@ -108,19 +119,10 @@
     OpportunityAttachmentFactory.create(file_location=file_loc, opportunity=opportunity)
 
     # Make the GET request
->>>>>>> e15a545d
     resp = client.get(
         f"/v1/opportunities/{opportunity.opportunity_id}", headers={"X-Auth": api_auth_token}
     )
 
-<<<<<<< HEAD
-    assert resp.status_code == 200
-    response_data = resp.get_json()["data"]
-
-    assert response_data["agency_code"] == child_agency.agency_code
-    assert response_data["agency_name"] == child_agency.agency_name
-    assert response_data["top_level_agency_name"] == parent_agency.agency_name
-=======
     # Check the response
     assert resp.status_code == 200
     response_data = resp.get_json()["data"]
@@ -131,7 +133,6 @@
     response = requests.get(presigned_url, timeout=5)
     assert response.status_code == 200
     assert response.text == "Hello, world"
->>>>>>> e15a545d
 
 
 def test_get_opportunity_404_not_found(client, api_auth_token, truncate_opportunities):
