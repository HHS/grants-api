import urllib
import uuid
from datetime import timedelta

import pytest

import src.auth.login_gov_jwt_auth as login_gov_jwt_auth
from src.adapters.oauth.oauth_client_models import OauthTokenResponse
from src.api.route_utils import raise_flask_error
<<<<<<< HEAD
from src.auth.api_jwt_auth import parse_jwt_for_user
from src.db.models.user_models import LinkExternalUser
from src.util import datetime_util
from tests.lib.auth_test_utils import create_jwt
from tests.src.db.models.factories import LinkExternalUserFactory, LoginGovStateFactory
=======
from tests.src.db.models.factories import LoginGovStateFactory
>>>>>>> 08c13b76

# To help illustrate what we are testing, here is a diagram
#
#   Our endpoints                    Fake/test endpoints
#   =============                    ===================
#
# ._________________.               .____________________.
# |                 | redirects to  |                    |
# |     /login      | ------------->|  /oauth-authorize  |
# |_________________|               |____________________|
#                                  /
#                redirects to     /
#          |----------------------
# .________V________.               .____________________.
# |                 |     calls     |                    |
# | /login/callback | ------------->|       /token       |
# |_________________|               |____________________|
#          |
#          |
#          |                        .____________________.
#          |     redirects to       |                    |
#          -----------------------> |   /login/result    |
#                                   |____________________|
#
# For testing, we create an oauth-authorize endpoint that redirects back
# and sets up a few basic pieces of information on the Oauth side that later
# can be picked up in the token endpoint.
<<<<<<< HEAD

##########################################
# Full login flow tests
##########################################
=======
>>>>>>> 08c13b76


def test_user_login_flow_happy_path_302(client, db_session):
    """Happy path for a user logging in through the whole flow"""
    login_gov_config = login_gov_jwt_auth.get_config()
    resp = client.get("/v1/users/login", follow_redirects=True)

    print(resp.history)

    # The final endpoint returns a 200
    # and dumps the params it was called with
    assert resp.status_code == 200
    resp_json = resp.get_json()
    assert resp_json["is_user_new"] == "1"
    assert resp_json["message"] == "success"
    assert resp_json["token"] is not None

    # Verify the token we generated works with our later parsing logic
    user_token_session = parse_jwt_for_user(resp_json["token"], db_session)
    assert user_token_session.expires_at > datetime_util.utcnow()
    assert user_token_session.is_valid is True

    # History contains each redirect, we redirected 3 times
    assert len(resp.history) == 3

    first_redirect, second_redirect, third_redirect = resp.history

    # Redirect to oauth
    assert first_redirect.status_code == 302
    first_redirect_url = urllib.parse.urlparse(first_redirect.headers["Location"])
    assert first_redirect_url.path == "/test-endpoint/oauth-authorize"

    first_redirect_params = urllib.parse.parse_qs(first_redirect_url.query)
    assert first_redirect_params["client_id"][0] == login_gov_config.client_id
    assert first_redirect_params["nonce"][0] is not None
    assert first_redirect_params["state"][0] is not None
    assert first_redirect_params["redirect_uri"][0] == "http://localhost/v1/users/login/callback"
    assert first_redirect_params["acr_values"][0] == login_gov_config.acr_value
    assert first_redirect_params["scope"][0] == login_gov_config.scope
    assert first_redirect_params["prompt"][0] == "select_account"
    assert first_redirect_params["response_type"][0] == "code"

    # Redirect back to our callback endpoint
    assert second_redirect.status_code == 302
    second_redirect_url = urllib.parse.urlparse(second_redirect.headers["Location"])
    assert second_redirect_url.path == "/v1/users/login/callback"

    second_redirect_params = urllib.parse.parse_qs(second_redirect_url.query)
    assert second_redirect_params["code"][0] is not None
    assert second_redirect_params["state"][0] == first_redirect_params["state"][0]

    # Redirect to the final destination page
    assert third_redirect.status_code == 302
    third_redirect_url = urllib.parse.urlparse(third_redirect.headers["Location"])
    assert third_redirect_url.path == "/v1/users/login/result"

    third_redirect_params = urllib.parse.parse_qs(third_redirect_url.query)
    assert third_redirect_params["message"][0] == "success"
    assert third_redirect_params["is_user_new"][0] == "1"
    assert third_redirect_params["token"][0] == resp_json["token"]


def test_user_login_flow_error_in_login_302(client, monkeypatch):
    """Test that the redirect happens to the final endpoint directly if an error occurs"""

    # Force the api to error by overriding a function call
    def override(*args, **kwargs):
        raise Exception("I am an error")

    monkeypatch.setattr("flask.url_for", override)

    resp = client.get("/v1/users/login", follow_redirects=True)

    # The final endpoint returns a 200
    # and dumps the params it was called with
    assert resp.status_code == 200
    resp_json = resp.get_json()

    assert resp_json["message"] == "error"
    assert resp_json["error_description"] == "internal error"

    # History contains each redirect, we redirected just once
    assert len(resp.history) == 1
    redirect = resp.history[0]

    assert redirect.status_code == 302
    redirect_url = urllib.parse.urlparse(redirect.headers["Location"])
    assert redirect_url.path == "/v1/users/login/result"


def test_user_login_flow_error_in_http_error_302(client, monkeypatch):
    """Test that the redirect happens to the final endpoint directly if an error occurs

    Only difference from above test is that the error message gets passed through
    for an HTTPError that we rose
    """

    # Force the api to error by overriding a function call
    def override(*args, **kwargs):
        raise_flask_error(422, "I am an error")

    monkeypatch.setattr("flask.url_for", override)

    resp = client.get("/v1/users/login", follow_redirects=True)

    # The final endpoint returns a 200
    # and dumps the params it was called with
    assert resp.status_code == 200
    resp_json = resp.get_json()

    assert resp_json["message"] == "error"
    assert resp_json["error_description"] == "I am an error"

    # History contains each redirect, we redirected just once
    assert len(resp.history) == 1
    redirect = resp.history[0]

    assert redirect.status_code == 302
    redirect_url = urllib.parse.urlparse(redirect.headers["Location"])
    assert redirect_url.path == "/v1/users/login/result"


def test_user_login_flow_error_in_http_error_internal_302(client, monkeypatch):
    """Test that the redirect happens to the final endpoint directly if an error occurs

    Even if it is raised by raise_flask_error, if it is a 5xx error, we want to not display the message
    """

    # Force the api to error by overriding a function call
    def override(*args, **kwargs):
        raise_flask_error(503, "I am an internal error")

    monkeypatch.setattr("flask.url_for", override)

    resp = client.get("/v1/users/login", follow_redirects=True)

    # The final endpoint returns a 200
    # and dumps the params it was called with
    assert resp.status_code == 200
    resp_json = resp.get_json()

    assert resp_json["message"] == "error"
    assert resp_json["error_description"] == "internal error"

    # History contains each redirect, we redirected just once
    assert len(resp.history) == 1
    redirect = resp.history[0]

    assert redirect.status_code == 302
    redirect_url = urllib.parse.urlparse(redirect.headers["Location"])
    assert redirect_url.path == "/v1/users/login/result"


def test_user_login_flow_error_in_auth_response_302(client, monkeypatch):
    """Test behavior when we get a redirect back from login.gov with an error"""

    def override():
        return {"error": "access_denied", "error_description": "user does not have access"}

    monkeypatch.setattr("tests.lib.auth_test_utils.oauth_param_override", override)

    resp = client.get("/v1/users/login", follow_redirects=True)

    # The final endpoint returns a 200 even when erroring as it is just a GET endpoint
    assert resp.status_code == 200
    resp_json = resp.get_json()

    # Because it was a 5xx error, the errors are intentionally vague
    assert resp_json["message"] == "error"
    assert resp_json["error_description"] == "internal error"

    # We still redirected through every endpoint
    assert len(resp.history) == 3


##########################################
# Callback endpoint direct tests
##########################################


def test_user_callback_new_user_302(
    client, db_session, enable_factory_create, mock_oauth_client, private_rsa_key
):
    # Create state so the callback gets past the check
    login_gov_state = LoginGovStateFactory.create()

    code = str(uuid.uuid4())
    id_token = create_jwt(
        user_id="bob-xyz",
        private_key=private_rsa_key,
    )
    mock_oauth_client.add_token_response(
        code,
        OauthTokenResponse(
            id_token=id_token, access_token="fake_token", token_type="Bearer", expires_in=300
        ),
    )

    resp = client.get(
        f"/v1/users/login/callback?state={login_gov_state.login_gov_state_id}&code={code}",
        follow_redirects=True,
    )

    assert resp.status_code == 200
    resp_json = resp.get_json()
    assert resp_json["is_user_new"] == "1"
    assert resp_json["message"] == "success"
    assert resp_json["token"] is not None

    user_token_session = parse_jwt_for_user(resp_json["token"], db_session)
    assert user_token_session.expires_at > datetime_util.utcnow()
    assert user_token_session.is_valid is True

    # Make sure the external user record is created with expected IDs
    external_user = (
        db_session.query(LinkExternalUser)
        .filter(
            LinkExternalUser.user_id == user_token_session.user_id,
            LinkExternalUser.external_user_id == "bob-xyz",
        )
        .one_or_none()
    )
    assert external_user is not None


def test_user_callback_existing_user_302(
    client, db_session, enable_factory_create, mock_oauth_client, private_rsa_key
):
    # Create state so the callback gets past the check
    login_gov_state = LoginGovStateFactory.create()

    login_gov_id = str(uuid.uuid4())
    external_user = LinkExternalUserFactory.create(
        external_user_id=login_gov_id, email="some_old_email@mail.com"
    )

    code = str(uuid.uuid4())
    id_token = create_jwt(
        user_id=login_gov_id,
        private_key=private_rsa_key,
    )
    mock_oauth_client.add_token_response(
        code,
        OauthTokenResponse(
            id_token=id_token, access_token="fake_token", token_type="Bearer", expires_in=300
        ),
    )

    resp = client.get(
        f"/v1/users/login/callback?state={login_gov_state.login_gov_state_id}&code={code}",
        follow_redirects=True,
    )

    assert resp.status_code == 200
    resp_json = resp.get_json()
    assert resp_json["is_user_new"] == "0"
    assert resp_json["message"] == "success"
    assert resp_json["token"] is not None

    user_token_session = parse_jwt_for_user(resp_json["token"], db_session)
    assert user_token_session.expires_at > datetime_util.utcnow()
    assert user_token_session.is_valid is True
    assert user_token_session.user_id == external_user.user_id


def test_user_callback_unknown_state_302(client, monkeypatch):
    """Test behavior when we get a redirect back from login.gov with an unknown state value"""

    # We can just call the callback directly with the state that doesn't exist
    resp = client.get(
        f"/v1/users/login/callback?state={uuid.uuid4()}&code=xyz456", follow_redirects=True
    )

    # The final endpoint returns a 200 even when erroring as it is just a GET endpoint
    assert resp.status_code == 200
    resp_json = resp.get_json()

    assert resp_json["message"] == "error"
    assert resp_json["error_description"] == "OAuth state not found"


def test_user_callback_invalid_state_302(client, monkeypatch):
    """Test behavior when we get a redirect back from login.gov with an invalid state value"""

    # We can just call the callback directly with the state that isn't a uuid
    resp = client.get("/v1/users/login/callback?state=abc123&code=xyz456", follow_redirects=True)

    # The final endpoint returns a 200 even when erroring as it is just a GET endpoint
    assert resp.status_code == 200
    resp_json = resp.get_json()

    assert resp_json["message"] == "error"
    assert resp_json["error_description"] == "Invalid OAuth state value"


def test_user_callback_error_in_token_302(client, enable_factory_create, caplog):
    """Test behavior when we call the callback endpoint, but the oauth token endpoint has nothing"""

    # Create state so the callback gets past the check
    login_gov_state = LoginGovStateFactory.create()

    resp = client.get(
        f"/v1/users/login/callback?state={login_gov_state.login_gov_state_id}&code=xyz456",
        follow_redirects=True,
    )

    # The final endpoint returns a 200 even when erroring as it is just a GET endpoint
    assert resp.status_code == 200
    resp_json = resp.get_json()

    assert resp_json["message"] == "error"
    assert resp_json["error_description"] == "internal error"

    # Verify it errored because of the response from token Oauth
    assert (
        "Unexpected error occurred in login flow via raise_flask_error: default mock error description"
        in caplog.messages
<<<<<<< HEAD
    )


@pytest.mark.parametrize(
    "jwt_params,error_description",
    [
        ({"issuer": "not-the-right-issuer"}, "Unknown Issuer"),
        ({"audience": "jeff"}, "Unknown Audience"),
        ({"expires_at": datetime_util.utcnow() - timedelta(days=1)}, "Expired Token"),
        ({"issued_at": datetime_util.utcnow() + timedelta(days=1)}, "Token not yet valid"),
        ({"not_before": datetime_util.utcnow() + timedelta(days=1)}, "Token not yet valid"),
    ],
)
def test_user_callback_token_fails_validation_302(
    client, enable_factory_create, mock_oauth_client, private_rsa_key, jwt_params, error_description
):
    # Create state so the callback gets past the check
    login_gov_state = LoginGovStateFactory.create()

    code = str(uuid.uuid4())
    id_token = create_jwt(user_id=str(uuid.uuid4()), private_key=private_rsa_key, **jwt_params)
    mock_oauth_client.add_token_response(
        code,
        OauthTokenResponse(
            id_token=id_token, access_token="fake_token", token_type="Bearer", expires_in=300
        ),
    )

    resp = client.get(
        f"/v1/users/login/callback?state={login_gov_state.login_gov_state_id}&code={code}",
        follow_redirects=True,
    )

    assert resp.status_code == 200
    resp_json = resp.get_json()
    assert resp_json["message"] == "error"
    assert resp_json["error_description"] == error_description


def test_user_callback_token_fails_validation_bad_token_302(
    client, enable_factory_create, mock_oauth_client, private_rsa_key
):
    # Create state so the callback gets past the check
    login_gov_state = LoginGovStateFactory.create()

    code = str(uuid.uuid4())

    mock_oauth_client.add_token_response(
        code,
        OauthTokenResponse(
            id_token="bad-token", access_token="fake_token", token_type="Bearer", expires_in=300
        ),
    )

    resp = client.get(
        f"/v1/users/login/callback?state={login_gov_state.login_gov_state_id}&code={code}",
        follow_redirects=True,
    )

    assert resp.status_code == 200
    resp_json = resp.get_json()
    assert resp_json["message"] == "error"
    assert resp_json["error_description"] == "Unable to process token"


def test_user_callback_token_fails_validation_no_valid_key_302(
    client, enable_factory_create, mock_oauth_client, other_rsa_key_pair
):
    """Create the token with a different key than we check against"""
    # Create state so the callback gets past the check
    login_gov_state = LoginGovStateFactory.create()

    code = str(uuid.uuid4())
    id_token = create_jwt(
        user_id=str(uuid.uuid4()),
        private_key=other_rsa_key_pair[0],
    )
    mock_oauth_client.add_token_response(
        code,
        OauthTokenResponse(
            id_token=id_token, access_token="fake_token", token_type="Bearer", expires_in=300
        ),
    )

    resp = client.get(
        f"/v1/users/login/callback?state={login_gov_state.login_gov_state_id}&code={code}",
        follow_redirects=True,
    )

    assert resp.status_code == 200
    resp_json = resp.get_json()
    assert resp_json["message"] == "error"
    assert (
        resp_json["error_description"]
        == "Token could not be validated against any public keys from login.gov"
=======
>>>>>>> 08c13b76
    )<|MERGE_RESOLUTION|>--- conflicted
+++ resolved
@@ -7,15 +7,11 @@
 import src.auth.login_gov_jwt_auth as login_gov_jwt_auth
 from src.adapters.oauth.oauth_client_models import OauthTokenResponse
 from src.api.route_utils import raise_flask_error
-<<<<<<< HEAD
 from src.auth.api_jwt_auth import parse_jwt_for_user
 from src.db.models.user_models import LinkExternalUser
 from src.util import datetime_util
 from tests.lib.auth_test_utils import create_jwt
 from tests.src.db.models.factories import LinkExternalUserFactory, LoginGovStateFactory
-=======
-from tests.src.db.models.factories import LoginGovStateFactory
->>>>>>> 08c13b76
 
 # To help illustrate what we are testing, here is a diagram
 #
@@ -43,13 +39,10 @@
 # For testing, we create an oauth-authorize endpoint that redirects back
 # and sets up a few basic pieces of information on the Oauth side that later
 # can be picked up in the token endpoint.
-<<<<<<< HEAD
 
 ##########################################
 # Full login flow tests
 ##########################################
-=======
->>>>>>> 08c13b76
 
 
 def test_user_login_flow_happy_path_302(client, db_session):
@@ -367,7 +360,6 @@
     assert (
         "Unexpected error occurred in login flow via raise_flask_error: default mock error description"
         in caplog.messages
-<<<<<<< HEAD
     )
 
 
@@ -463,6 +455,4 @@
     assert (
         resp_json["error_description"]
         == "Token could not be validated against any public keys from login.gov"
-=======
->>>>>>> 08c13b76
     )