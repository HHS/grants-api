import logging

import _pytest.monkeypatch
import boto3
import flask.testing
import moto
import pytest
from apiflask import APIFlask

import src.adapters.db as db
import src.app as app_entry
import tests.src.db.models.factories as factories
from src.db import models
from src.db.models.lookup.sync_lookup_values import sync_lookup_values
from src.db.models.opportunity_models import Opportunity
from src.util.local import load_local_env_vars
from tests.lib import db_testing

logger = logging.getLogger(__name__)


@pytest.fixture(scope="session", autouse=True)
def env_vars():
    """
    Default environment variables for tests to be
    based on the local.env file. These get set once
    before all tests run. As "session" is the highest
    scope, this will run before any other explicit fixtures
    in a test.

    See: https://docs.pytest.org/en/6.2.x/fixture.html#autouse-order

    To set a different environment variable for a test,
    use the monkeypatch fixture, for example:

    ```py
    def test_example(monkeypatch):
        monkeypatch.setenv("LOG_LEVEL", "debug")
    ```

    Several monkeypatch fixtures exists below for different
    scope levels.
    """
    load_local_env_vars()


####################
# Test DB session
####################


# From https://github.com/pytest-dev/pytest/issues/363
@pytest.fixture(scope="session")
def monkeypatch_session():
    """
    Create a monkeypatch instance that can be used to
    monkeypatch global environment, objects, and attributes
    for the duration the test session.
    """
    mpatch = _pytest.monkeypatch.MonkeyPatch()
    yield mpatch
    mpatch.undo()


# From https://github.com/pytest-dev/pytest/issues/363
@pytest.fixture(scope="class")
def monkeypatch_class():
    """
    Create a monkeypatch instance that can be used to
    monkeypatch global environment, objects, and attributes
<<<<<<< HEAD
    for the duration the test session.
=======
    for the duration of a test class.
>>>>>>> 15f9d591
    """
    mpatch = _pytest.monkeypatch.MonkeyPatch()
    yield mpatch
    mpatch.undo()


# From https://github.com/pytest-dev/pytest/issues/363
@pytest.fixture(scope="module")
def monkeypatch_module():
    mpatch = _pytest.monkeypatch.MonkeyPatch()
    yield mpatch
    mpatch.undo()


@pytest.fixture(scope="session")
def db_client(monkeypatch_session) -> db.DBClient:
    """
    Creates an isolated database for the test session.

    Creates a new empty PostgreSQL schema, creates all tables in the new schema
    using SQLAlchemy, then returns a db.DBClient instance that can be used to
    get connections or sessions to this database schema. The schema is dropped
    after the test suite session completes.
    """

    with db_testing.create_isolated_db(monkeypatch_session) as db_client:
        with db_client.get_connection() as conn, conn.begin():
            models.metadata.create_all(bind=conn)

        sync_lookup_values(db_client)
        yield db_client


@pytest.fixture
def db_session(db_client: db.DBClient) -> db.Session:
    """
    Returns a database session connected to the schema used for the test session.
    """
    with db_client.get_session() as session:
        yield session


@pytest.fixture
def enable_factory_create(monkeypatch, db_session) -> db.Session:
    """
    Allows the create method of factories to be called. By default, the create
    throws an exception to prevent accidental creation of database objects for tests
    that do not need persistence. This fixture only allows the create method to be
    called for the current test. Each test that needs to call Factory.create should pull in
    this fixture.
    """
    monkeypatch.setattr(factories, "_db_session", db_session)
    return db_session


####################
# Test App & Client
####################


# Make app session scoped so the database connection pool is only created once
# for the test session. This speeds up the tests.
@pytest.fixture(scope="session")
def app(db_client) -> APIFlask:
    return app_entry.create_app()


@pytest.fixture
def client(app: flask.Flask) -> flask.testing.FlaskClient:
    return app.test_client()


@pytest.fixture
def cli_runner(app: flask.Flask) -> flask.testing.CliRunner:
    return app.test_cli_runner()


@pytest.fixture
def all_api_auth_tokens(monkeypatch):
    all_auth_tokens = ["abcd1234", "wxyz7890", "lmno56"]
    monkeypatch.setenv("API_AUTH_TOKEN", ",".join(all_auth_tokens))
    return all_auth_tokens


@pytest.fixture
def api_auth_token(monkeypatch, all_api_auth_tokens):
    auth_token = all_api_auth_tokens[0]
    return auth_token


####################
# AWS Mock Fixtures
####################


@pytest.fixture
def reset_aws_env_vars(monkeypatch):
    # Reset the env vars so you can't accidentally connect
    # to a real AWS account if you were doing some local testing
    monkeypatch.setenv("AWS_ACCESS_KEY_ID", "testing")
    monkeypatch.setenv("AWS_SECRET_ACCESS_KEY", "testing")
    monkeypatch.setenv("AWS_SECURITY_TOKEN", "testing")
    monkeypatch.setenv("AWS_SESSION_TOKEN", "testing")
    monkeypatch.setenv("AWS_DEFAULT_REGION", "us-east-1")


@pytest.fixture
def mock_s3(reset_aws_env_vars):
    with moto.mock_s3():
        yield boto3.resource("s3")


@pytest.fixture
def mock_s3_bucket_resource(mock_s3):
    bucket = mock_s3.Bucket("test_bucket")
    bucket.create()
    yield bucket


@pytest.fixture
def mock_s3_bucket(mock_s3_bucket_resource):
    yield mock_s3_bucket_resource.name


####################
# Class-based testing
####################


class BaseTestClass:
    """
    A base class to derive a test class from. This lets
    us have a set of fixtures with a scope greater than
    an individual test, but that need to be more granular than
    session scoping.

    Useful for avoiding repetition in setup of tests which
    can be clearer or provide better performance.

    See: https://docs.pytest.org/en/7.1.x/how-to/fixtures.html#fixture-scopes

    For example:

    class TestExampleClass(BaseTestClass):

        @pytest.fixture(scope="class")
        def setup_data(db_session):
            # note that the db_session here would be the one created in this class
            # as it will pull from the class scope instead

            examples = ExampleFactory.create_batch(size=100)
    """

    @pytest.fixture(scope="class")
    def db_session(self, db_client, monkeypatch_class):
        # Note this shadows the db_session fixture for tests in this class
        with db_client.get_session() as db_session:
            yield db_session

    @pytest.fixture(scope="class")
    def enable_factory_create(self, monkeypatch_class, db_session):
        """
        Allows the create method of factories to be called. By default, the create
            throws an exception to prevent accidental creation of database objects for tests
            that do not need persistence. This fixture only allows the create method to be
            called for the current class of tests. Each test that needs to call Factory.create should pull in
            this fixture.
        """
        monkeypatch_class.setattr(factories, "_db_session", db_session)

    @pytest.fixture(scope="class")
    def truncate_opportunities(self, db_session):
        """
        Use this fixture when you want to truncate the opportunity table
        and handle deleting all related records.

        As this is at the class scope, this will only run once for a given
        class implementation.
        """

        opportunities = db_session.query(Opportunity).all()
        for opp in opportunities:
            db_session.delete(opp)

        # Force the deletes to the DB
        db_session.commit()<|MERGE_RESOLUTION|>--- conflicted
+++ resolved
@@ -68,11 +68,7 @@
     """
     Create a monkeypatch instance that can be used to
     monkeypatch global environment, objects, and attributes
-<<<<<<< HEAD
-    for the duration the test session.
-=======
     for the duration of a test class.
->>>>>>> 15f9d591
     """
     mpatch = _pytest.monkeypatch.MonkeyPatch()
     yield mpatch
