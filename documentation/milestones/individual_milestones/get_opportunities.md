# GET Opportunities Endpoint

| Field           | Value                                                           |
| --------------- | --------------------------------------------------------------- |
| Document Status | Completed                                                       |
| Epic Link       | [Issue 70](https://github.com/HHS/simpler-grants-gov/issues/70) |
| Epic Dashboard  | [Milestone Roadmap](https://github.com/orgs/HHS/projects/12)    |
| Product Owner   | Lucas Brown                                                     |
| Document Owner  | Billy Daly                                                      |
| Lead Developer  | Aaron Couch                                                     |
| Lead Designer   | Andy Cochran                                                    |

## Short description

<!-- Required -->

- **What:** Deploy a public API endpoint to PROD iteratively that allows users to see at least one field per grant opportunity listed in grants.gov.
- **Why:** Build iteratively, validate connection to the database, and set the groundwork to continue to enhance the API.
- **Who:** This release of the API will be mainly focused on delivering for the API consumer.

## Goals

### Business description & value

<!-- Required -->

The launch of a public API endpoint which provides information about every grant opportunity in grants.gov represents the culmination of multiple internally focused deliverables and serves as the foundation for future development that relies on the API.

By delivering this public endpoint and ensuring it remains available even when the legacy grants.gov site is experiencing planned or unplanned outages, this 30k effort aims to demonstrate the following value propositions:

- Select a URL for the API
- Expose the chosen URL name as the public API for the project that technical stakeholders can access and where future endpoints and/or features will be released
- Proves the successful completion of technical milestones that enable faster development on the API without sacrificing code quality or security
- Delivering another public win that both internal and external stakeholders can rally around, which helps build momentum and enthusiam for the project

### User Stories

<!-- Required -->

- As an **HHS staff member**, I want:
  - the API to adopt the proper security practices, so that we have a strategy for preventing and responding to security vulnerabilities before the API is launched
  - published data about opportunities to be consistent between legacy grants.gov and `simpler.grants.gov`, so that users won't be confused by discrepancies between these sources
- As a **consumer of the API**, I want:
  - clear documentation and a user guide for the API, so that I don't have to rely on reading the source code to learn how to interact with and consume from it
  - changes made to a given endpoint to be backward-compatible, so that I can start building against this API without worrying about breaking changes
  - a clear and relatively intuitive data model to represent the opportunities in the API, so that the data returned by the endpoints match my expectations and are easy to work with
  - reliable uptime for the API, so that I don't have to worry about interruptions in API service breaking any systems that I try to integrate with it
- As a **project maintainer**, I want:
  - most of the critical development infrastructure to be in place when we officially launch the API, so that we can deploy bug fixes or new features quickly once the API is live
  - to be alerted when the API is down, so that I can troubleshoot the issue with minimal downtime or interruption in service
  - to automatically collect data on API usage and service availability, so that I can better understand usage patterns and identify opportunities to improve the API performance and reliability
  - the API code to be designed to minimize repetitive configuration for the data model, so that updates to the definition of a field in the API does need to be manually changed in the core data classes, API documentation, DB migration scripts etc.
- As an **open source contributor**, I want:
  - to be able run the code for the API locally, so that I can test my contributions to the codebase

## Technical description

### Infrastructural Requirements

The infrastructure developed to deploy and host the API should balance:

- Code quality
- Security
- Delivery velocity
- Cost & maintenance

### Developer Experience Requirements

The API should be developed and versioned in a way that balances:

- Discoverability
- Ease of adoption
- Backwards compatibility
- Clear and intuitive data model
- Minimal repetitive configuration for data model

### Data Requirements

The way that data is stored and delivered through the API should balance:

- Eventual consistency with legacy Grants.gov
- Improvements to the existing data model
- Ease of managing schema changes

### Definition of done

<!-- Required -->

- [ ] The following infrastructure requirements are satisfied:
  - [ ] The code needed to build and deploy the site is merged to `main`
  - [ ] The site is built and hosted with the tools selected in the [API Planning](https://github.com/HHS/simpler-grants-gov/issues/42) and [DB Planning](https://github.com/HHS/simpler-grants-gov/issues/48) milestones
  - [ ] All code quality checks set up in the [Developer Tools milestone](https://github.com/HHS/simpler-grants-gov/issues/50) are passing
  - [ ] The resources required to deploy and host the API are provisioned programmatically using the [Infrastructure-as-Code milestone](https://github.com/HHS/simpler-grants-gov/issues/123) framework
  - [ ] Code changes are deployed using the CI/CD pipeline set up in [the Back-end CI/CD milestone](https://github.com/HHS/simpler-grants-gov/issues/57)
  - [ ] DB migrations are automatically configured through scripts that enable upgrading/downgrading database quickly and easily (e.g., by using Alembic https://github.com/sqlalchemy/alembic)
  - [ ] The API has been load tested using the framework established in the [Peformance Testing Framework milestone](https://github.com/HHS/simpler-grants-gov/issues/69) to ensure that it remains performant under heavy user traffic
  - [ ] Logging/monitoring is configured, and it both records the metrics defined below and alerts the development team when the API is down or other key monitoring thresholds are met (e.g. frequency of 4xx requests, response times, etc.) per the [API Logging & Monitoring milestone](https://github.com/HHS/simpler-grants-gov/issues/370)
  - [ ] An incident response protocol is in place and the on-call team have followed that protocol in at least one training or simulation per the [Incident Response milestone](https://github.com/HHS/simpler-grants-gov/issues/373)
  - [ ] The chosen API URL sub-domain has been secured for future deployment of the API and we've contacted the teams working on the existing service (if any) that is currently accessed through this sub-domain
- [ ] The following developer experience (DX) requirements are satisfied:
  - [ ] The API is live at the chosen URL
  - [ ] Developers can learn how to interact with the API by referencing the API documentation
  - [ ] The endpoint path indicates which major version of the API the developer is consuming
  - [ ] Breaking changes to the API follow a predictable protocol that is documented within the [API Versioning milestone](https://github.com/HHS/simpler-grants-gov/issues/68)
  - [ ] The endpoint is available when legacy grants.gov experiences planned or unplanned downtime, maintenance, and upgrades
  - [ ] Test data is scripted to provide consistent and reliable test fixtures for integration tests and local development per the [Test Data and Schema milestone](https://github.com/HHS/simpler-grants-gov/issues/)
  - [ ] All developers (including open source contributors) are able to spin up either database replica or test fixture data so that they can conduct local development.
  - [ ] Feature flag framework is implemented so that functionality can be deployed to PROD without being turned on per the [Feature flag framework milestone](https://github.com/HHS/simpler-grants-gov/issues/)
- [ ] The following data requirements are satisfied:
  - [ ] The endpoint returns all of the grant opportunities that are available on grants.gov
  - [ ] The endpoint returns at least one (1) field per opportunity
  - [ ] Updates to the data in legacy Grants.gov are propagated to the new endpoint within 1 hour

### Proposed metrics for measuring goals/value/definition of done

<!-- Required -->

1. Number of unique users accessing API
2. Total number of API calls made
3. Error rate of API calls
4. Uptime of service
5. Deployment/hosting costs
6. Average response time

### Destination for live updating metrics

<!-- Required -->

Page on the public wiki that is updated at the end of each sprint. **Note:** This will likely change once we deliver [the Public Measurement Dashboard milestone](https://github.com/HHS/simpler-grants-gov/issues/65)

## Planning

### Assumptions & dependencies

<<<<<<< HEAD
*What capabilities / milestones do we expect to be in place by the completion of work on this milestone?*

- [ ] **[API Planning](https://github.com/HHS/grants-equity/issues/):** Determines the language, framework, and deployment service used to build and host the API.
- [ ] **[DB planning](https://github.com/HHS/grants-equity/issues/):** Determines the DMBS and hosting service used to store and manage the data serviced by the API.
- [ ] **[Developer tools](https://github.com/HHS/grants-equity/issues/):** Establishes a suite of tools used to ensure the quality and security of the API codebase.
- [ ] **[simpler.grants.gov domain](https://github.com/HHS/grants-equity/issues/):** Secures access to the `simpler.grants.gov` domain from which the API endpoints will be routed.
- [ ] **[Back-end CI/CD](https://github.com/HHS/grants-equity/issues/):** Sets up a CI/CD pipeline that will be used to test and publish code changes to the API.
- [ ] **[Data architecture](https://github.com/HHS/grants-equity/issues/):** Establishes the updated data model used to support the new GET Opportunities endpoint.
- [ ] **[Test data and schema](https://github.com/HHS/grants-equity/issues/):** Enables both project maintainers and open source contributors to effectively mock the database when developing or testing locally.
- [ ] **[Database (DB) replica](https://github.com/HHS/grants-equity/issues/):** Ensures parity between the set of opportunities returned by the new GET Opportunities endpoint and the legacy system. It also allows users to access the endpoint when there are outages on the legacy system.
- [ ] **[Feature flag framework](https://github.com/HHS/grants-equity/issues/):** Enables us to deploy new features or changes without immediately exposing them to the public.
- [ ] **[API documentation](https://github.com/HHS/grants-equity/issues/):** Establishes a location and strategy for publishing information about the GET Opportunities endpoint (and future API endpoints) that users can reference when learning how to interact with the API.
- [ ] **[API Versioning](https://github.com/HHS/grants-equity/issues/68):** Establishes a protocol for publishing breaking and non-breaking changes to the API.
- [ ] **[API Security Planning](https://github.com/HHS/grants-equity/issues/):** Sets up minimum security standards to protect the API endpoint, such as API keys, rate limits, and security incident response protocols.
- [ ] **[API Logging & Monitoring](https://github.com/HHS/grants-equity/issues/370):** Sets up logging for the API service and automatic alerts when there is an interruption in service
- [ ] **[Incident Response](https://github.com/HHS/grants-equity/issues/373):** Documents and trains staff on the incident response plan.
- [ ] **[Performance Testing Framework](https://github.com/HHS/grants-equity/issues/69):** Configures a framework for conducting performance and load testing of the API.
=======
<!-- Required -->
>>>>>>> 33ec2b6a

_What capabilities / milestones do we expect to be in place by the completion of work on this milestone?_

- [ ] **[API Planning](https://github.com/HHS/simpler-grants-gov/issues/):** Determines the language, framework, and deployment service used to build and host the API.
- [ ] **[DB planning](https://github.com/HHS/simpler-grants-gov/issues/):** Determines the DMBS and hosting service used to store and manage the data serviced by the API.
- [ ] **[Developer tools](https://github.com/HHS/simpler-grants-gov/issues/):** Establishes a suite of tools used to ensure the quality and security of the API codebase.
- [ ] **[beta.grants.gov domain](https://github.com/HHS/simpler-grants-gov/issues/):** Secures access to the `beta.grants.gov` domain from which the API endpoints will be routed.
- [ ] **[Back-end CI/CD](https://github.com/HHS/simpler-grants-gov/issues/):** Sets up a CI/CD pipeline that will be used to test and publish code changes to the API.
- [ ] **[Data architecture](https://github.com/HHS/simpler-grants-gov/issues/):** Establishes the updated data model used to support the new GET Opportunities endpoint.
- [ ] **[Test data and schema](https://github.com/HHS/simpler-grants-gov/issues/):** Enables both project maintainers and open source contributors to effectively mock the database when developing or testing locally.
- [ ] **[Database (DB) replica](https://github.com/HHS/simpler-grants-gov/issues/):** Ensures parity between the set of opportunities returned by the new GET Opportunities endpoint and the legacy system. It also allows users to access the endpoint when there are outages on the legacy system.
- [ ] **[Feature flag framework](https://github.com/HHS/simpler-grants-gov/issues/):** Enables us to deploy new features or changes without immediately exposing them to the public.
- [ ] **[API documentation](https://github.com/HHS/simpler-grants-gov/issues/):** Establishes a location and strategy for publishing information about the GET Opportunities endpoint (and future API endpoints) that users can reference when learning how to interact with the API.
- [ ] **[API Versioning](https://github.com/HHS/simpler-grants-gov/issues/68):** Establishes a protocol for publishing breaking and non-breaking changes to the API.
- [ ] **[API Security Planning](https://github.com/HHS/simpler-grants-gov/issues/):** Sets up minimum security standards to protect the API endpoint, such as API keys, rate limits, and security incident response protocols.
- [ ] **[API Logging & Monitoring](https://github.com/HHS/simpler-grants-gov/issues/370):** Sets up logging for the API service and automatic alerts when there is an interruption in service
- [ ] **[Incident Response](https://github.com/HHS/simpler-grants-gov/issues/373):** Documents and trains staff on the incident response plan.
- [ ] **[Performance Testing Framework](https://github.com/HHS/simpler-grants-gov/issues/69):** Configures a framework for conducting performance and load testing of the API.

_Are there any notable capabilities / milestones do NOT we expect to be in place by the completion of work on this milestone?_

- [ ] **AuthN/AuthZ:** While the implementation of rate limiting or other API security measures may require some basic authentication, the full AuthN/AuthZ framework will be developed in a later milestone.

### Open questions

<!-- Optional -->

- [x] None

### Not doing

<!-- Optional -->

The following work will _not_ be completed as part of this milestone:

1. **User Interface:** Because this milestone is focused on the API endpoint, it will not include delivering a user interface for non-technical users to access a list of opportunities. That work will be incorporated in the Search UI milestone instead.
2. **Translating API Docs:** Translation of key documents will be covered in an upcoming milestone.

## Integrations

### Translations

<!-- Required -->

_Does this milestone involve delivering any content that needs translation?_

Yes, portions of the API user guide and docs will need to be translated.

_If so, when will English-language content be locked? Then when will translation be started and completed?_

Timeline and strategy for translation is still TBD.

### Services going into PROD for the first time

<!-- Required -->

_This can include services going into PROD behind a feature flag that is not turned on._

1. **API:** This milestone is the official release of the `simpler.grants.gov/api`
2. **Replica Database:** A replica of relevant tables from the legacy database
3. **Updated Data Model:** An updated data model that will provide the data for the GET Opportunities endpoint
4. **ETL Pipeline:** An ETL pipeline that both replicates data from legacy grants.gov and then transforms that data into the new `simpler.grants.gov` data model

### Services being integrated in PROD for the first time

<!-- Required -->

_Are there multiple services that are being connected for the first time in PROD?_

1. **API + Static Site or Wiki:** We will need to host the API docs and user guide on either the wiki platform or the static site.

### Data being shared publicly for the first time

<!-- Required -->

_Are there any fields being shared publicly that have never been shared in PROD before?_

1. **Opportunity Field(s):** This milestone will expose at least one field from the opportunity resource in production.

### Security considerations

<!-- Required -->

_Does this milestone expose any new attack vectors or expand the attack surface of the product?_

1. **Legacy DB Access:** Because this milestone requires replicating data from the legacy database, it exposes a new potential attack vector to that database.
2. **Replica Database Access:** This milestone expands the attack surface of the application by introducing the replica database as another data store that needs to be secured against unauthorized access.
3. **API:** This milestone milestone also expands the attack surface of the application by launching the API, which needs to be secured against Denial of Service (DoS) attackes.

_If so, how are we addressing these risks?_

1. **Security Approval:** Before the official launch of the API to the public, we will be reviewing our infrastructure and code security practices with the HHS team to ensure that they adhere to HHS standards.
2. **Developer Tools:** As part of the Developer Tools milestone, the team is setting up a series of tools that will enforce certain code quality standards and security checks. These include things like secrets management, code linting, dependency monitoring, etc.
3. **API Security Planning:** As part of the API Security Planning milestone, we will specifically be identifying and evaluating strategies to mitigate security risks for the API, such as the use of API tokens and/or rate limiting API requests.<|MERGE_RESOLUTION|>--- conflicted
+++ resolved
@@ -132,34 +132,14 @@
 
 ### Assumptions & dependencies
 
-<<<<<<< HEAD
-*What capabilities / milestones do we expect to be in place by the completion of work on this milestone?*
-
-- [ ] **[API Planning](https://github.com/HHS/grants-equity/issues/):** Determines the language, framework, and deployment service used to build and host the API.
-- [ ] **[DB planning](https://github.com/HHS/grants-equity/issues/):** Determines the DMBS and hosting service used to store and manage the data serviced by the API.
-- [ ] **[Developer tools](https://github.com/HHS/grants-equity/issues/):** Establishes a suite of tools used to ensure the quality and security of the API codebase.
-- [ ] **[simpler.grants.gov domain](https://github.com/HHS/grants-equity/issues/):** Secures access to the `simpler.grants.gov` domain from which the API endpoints will be routed.
-- [ ] **[Back-end CI/CD](https://github.com/HHS/grants-equity/issues/):** Sets up a CI/CD pipeline that will be used to test and publish code changes to the API.
-- [ ] **[Data architecture](https://github.com/HHS/grants-equity/issues/):** Establishes the updated data model used to support the new GET Opportunities endpoint.
-- [ ] **[Test data and schema](https://github.com/HHS/grants-equity/issues/):** Enables both project maintainers and open source contributors to effectively mock the database when developing or testing locally.
-- [ ] **[Database (DB) replica](https://github.com/HHS/grants-equity/issues/):** Ensures parity between the set of opportunities returned by the new GET Opportunities endpoint and the legacy system. It also allows users to access the endpoint when there are outages on the legacy system.
-- [ ] **[Feature flag framework](https://github.com/HHS/grants-equity/issues/):** Enables us to deploy new features or changes without immediately exposing them to the public.
-- [ ] **[API documentation](https://github.com/HHS/grants-equity/issues/):** Establishes a location and strategy for publishing information about the GET Opportunities endpoint (and future API endpoints) that users can reference when learning how to interact with the API.
-- [ ] **[API Versioning](https://github.com/HHS/grants-equity/issues/68):** Establishes a protocol for publishing breaking and non-breaking changes to the API.
-- [ ] **[API Security Planning](https://github.com/HHS/grants-equity/issues/):** Sets up minimum security standards to protect the API endpoint, such as API keys, rate limits, and security incident response protocols.
-- [ ] **[API Logging & Monitoring](https://github.com/HHS/grants-equity/issues/370):** Sets up logging for the API service and automatic alerts when there is an interruption in service
-- [ ] **[Incident Response](https://github.com/HHS/grants-equity/issues/373):** Documents and trains staff on the incident response plan.
-- [ ] **[Performance Testing Framework](https://github.com/HHS/grants-equity/issues/69):** Configures a framework for conducting performance and load testing of the API.
-=======
-<!-- Required -->
->>>>>>> 33ec2b6a
+<!-- Required -->
 
 _What capabilities / milestones do we expect to be in place by the completion of work on this milestone?_
 
 - [ ] **[API Planning](https://github.com/HHS/simpler-grants-gov/issues/):** Determines the language, framework, and deployment service used to build and host the API.
 - [ ] **[DB planning](https://github.com/HHS/simpler-grants-gov/issues/):** Determines the DMBS and hosting service used to store and manage the data serviced by the API.
 - [ ] **[Developer tools](https://github.com/HHS/simpler-grants-gov/issues/):** Establishes a suite of tools used to ensure the quality and security of the API codebase.
-- [ ] **[beta.grants.gov domain](https://github.com/HHS/simpler-grants-gov/issues/):** Secures access to the `beta.grants.gov` domain from which the API endpoints will be routed.
+- [ ] **[simpler.grants.gov domain](https://github.com/HHS/simpler-grants-gov/issues/):** Secures access to the `simpler.grants.gov` domain from which the API endpoints will be routed.
 - [ ] **[Back-end CI/CD](https://github.com/HHS/simpler-grants-gov/issues/):** Sets up a CI/CD pipeline that will be used to test and publish code changes to the API.
 - [ ] **[Data architecture](https://github.com/HHS/simpler-grants-gov/issues/):** Establishes the updated data model used to support the new GET Opportunities endpoint.
 - [ ] **[Test data and schema](https://github.com/HHS/simpler-grants-gov/issues/):** Enables both project maintainers and open source contributors to effectively mock the database when developing or testing locally.
