# Static Site for Simpler Grants.gov Project

| Field           | Value                                                           |
| --------------- | --------------------------------------------------------------- |
| Document Status | Completed                                                       |
| Epic Link       | [Issue 62](https://github.com/HHS/simpler-grants-gov/issues/62) |
| Epic Dashboard  | [Milestone Roadmap](https://github.com/orgs/HHS/projects/12)    |
| Product Owner   | Lucas Brown                                                     |
| Document Owner  | Billy Daly                                                      |
| Lead Developer  | Aaron Couch                                                     |
| Lead Designer   | Andy Cochran                                                    |

## Short description

Launch a simple site at simpler.grants.gov that provides static, informational content about the Simpler Grants.gov initiative.

## Goals

### Business description & value

The launch of a static site for the Simpler Grants.gov project represents the culmination of multiple internally focused deliverables and serves as a landing page where key stakeholders can access information about the project.

By sharing this information in a publicly accessible format and investing early in the infrastructure used to host it, this milestone aims to demonstrate the following value propositions:

- Raises awareness about the Simpler Grants.gov project, its priorities, and ongoing workstreams
- Establishes simpler.grants.gov as the primary location that stakeholders can visit for project updates and previews of deliverables for the Simpler Grants.gov project
- Proves the successful completion of technical milestones that enable faster development without sacrificing code quality or security
- Delivers an early win that both internal and external stakeholders can rally around, which helps build momentum and enthusiam for the project
- Facilitates a parallel approach to development, in which new features can be built and tested on `simpler.grants.gov` without risking or disrupting the existing functionality of legacy grants.gov

### User stories

- As a **full-time HHS staff member**, I want:
  - the site to be accessible to members of the public and the Federal government, so we can use it to share information about the project with both internal and external stakeholders.
  - the site to adopt modern branding and user interface (UI), so that stakeholders are excited to visit the page and can find the information they need more easily.
- As a **grantor**, I want:
  - to be able to access information about the Simpler Grants.gov project in a central location, so that I don't have to rely exclusively on email for updates about the project.
  - the site to be user friendly and easy to navigate, so that I don't have to spend a lot of time looking for information that is relevant to me.
- As a **prospective grant applicant**, I want:
  - the site to be user friendly and easy to navigate, so that I don't have to spend a lot of time looking for information that is relevant to me.
  - an opportunity to provide feedback or ask questions about the project, so that I can voice my concerns and help shape the direction of the project.
- As **maintainer of the project** I want:
  - most of the critical development infrastructure to be in place when we officially launch the site, so that we can deploy bug fixes or new features quickly once the site is live.
- As an **open source contributor**, I want:
  - the site to link to resources like the repository, chat, etc., so that I can easily learn where and how to participate in the project.

## Technical description

### Infrastructure Requirements

The infrastructure developed to deploy and host the site should balance:

- Code quality
- Security
- Delivery velocity
- Cost & maintenance

### User Experience Requirements

The design and structure of the site should balance:

- Usability
- Accessibility
- Site performance
- Brand identity

### Content Requirements

Process for drafting and updating the content of the site should balance:

- Speed & ease of content management
- Need for review and approval

### Definition of done

- [ ] The following infrastructure requirements are satisfied:
  - [ ] The code needed to build and deploy the site is merged to `main`
  - [ ] The site is built and hosted with the tools selected in the [Front-end Planning milestone](https://github.com/HHS/simpler-grants-gov/issues/49)
  - [ ] All code quality checks set up in the [Developer Tools milestone](https://github.com/HHS/simpler-grants-gov/issues/50) are passing
  - [ ] The resources required to deploy and host the site are provisioned programmatically using the framework established in the [Infrastructure-as-Code milestone](https://github.com/HHS/simpler-grants-gov/issues/123)
  - [ ] Code changes are deployed using the CI/CD pipeline set up in [the Front-end CI/CD milestone](https://github.com/HHS/simpler-grants-gov/issues/58)
- [ ] The following user experience (UX) requirements are satisfied:
<<<<<<< HEAD
  - [ ] Anyone can access a live version of the site at simpler.grants.gov
  - [ ] The site adopts the UI principles and framework established in the [Foundational UI milestone](https://github.com/HHS/grants-equity/issues/60)
=======
  - [ ] Anyone can access a live version of the site at beta.grants.gov
  - [ ] The site adopts the UI principles and framework established in the [Foundational UI milestone](https://github.com/HHS/simpler-grants-gov/issues/60)
>>>>>>> 33ec2b6a
  - [ ] The site is 508 compliant and satisfies the other guidelines outlined in the Accessibility Planning milestone
  - [ ] Web traffic data for the site is actively being collected by the framework implemented in the [Web Analytics milestone](https://github.com/HHS/simpler-grants-gov/issues/63)
  - [ ] Additional development tickets have been created for collecting other data needed to calculate the metrics below
- [ ] The following content requirements are satisfied:
  - [ ] All content is deployed to simpler.grants.gov
  - [ ] The content on the site has been been reviewed and approved by the relevant stakeholders within each workstream
  - [ ] The site also links to external resources related to the project (if they are available), including:
    - [ ] The legacy grants.gov site
    - [ ] The open source repository
    - [ ] The open source wiki
    - [ ] The open source chat
  - [ ] Stretch goal: The site provides a mechanism to collect stakeholder feedback or questions

### Proposed metrics for measuring goals/value/definition of done

1. Number of unique site visitors
2. Total number of site visits
3. Uptime service
4. [Lighthouse score](lighthouse) for the site
5. Deployment build time
6. Deployment/hosting costs
7. Number of visits to outbound links to the following external resources (once added to the site)
   - Open source repository
   - Open source wiki
   - Open source chat
8. Stretch: Number of form responses

### Destination for live updating metrics

Page on the public wiki. **Note:** This will likely change once we deliver [the Public Measurement Dashboard milestone](https://github.com/HHS/simpler-grants-gov/issues/65)

## Planning

### Assumptions & dependencies

<!-- Required -->

_What capabilities / milestones do we expect to be in place by the completion of work on this milestone?_

<<<<<<< HEAD
- [ ] **[Front-end Planning](https://github.com/HHS/grants-equity/issues/49):** Determines the language, framework, and deployment service used to build and host the site.
- [ ] **[Developer Tools](https://github.com/HHS/grants-equity/issues/50):** Establishes a suite of tools used to ensure the quality and security of the site codebase.
- [ ] **[simpler.grants.gov Domain](https://github.com/HHS/grants-equity/issues/51):** Secures access to the `simpler.grants.gov` domain which is where the site will be hosted.
- [ ] **[Security Approval](https://github.com/HHS/grants-equity/issues/53):** Ensures that the site and the infrastructure that hosts it are comply with HHS security standards and practices.
- [ ] **[Infrastructure-as-Code](https://github.com/HHS/grants-equity/issues/123):** Programmatically provisions the resources needed to deploy and host this site.
=======
- [ ] **[Front-end Planning](https://github.com/HHS/simpler-grants-gov/issues/49):** Determines the language, framework, and deployment service used to build and host the site.
- [ ] **[Developer Tools](https://github.com/HHS/simpler-grants-gov/issues/50):** Establishes a suite of tools used to ensure the quality and security of the site codebase.
- [ ] **[beta.grants.gov Domain](https://github.com/HHS/simpler-grants-gov/issues/51):** Secures access to the `beta.grants.gov` domain which is where the site will be hosted.
- [ ] **[Security Approval](https://github.com/HHS/simpler-grants-gov/issues/53):** Ensures that the site and the infrastructure that hosts it are comply with HHS security standards and practices.
- [ ] **[Infrastructure-as-Code](https://github.com/HHS/simpler-grants-gov/issues/123):** Programmatically provisions the resources needed to deploy and host this site.
>>>>>>> 33ec2b6a
- [ ] **[Front-end CI/CD](https://github.com/orgs/HHS/projects/12/views/3?pane=issue&itemId=31950276):** Sets up a CI/CD pipeline that will be used to test and publish code changes to the site.
- [ ] **[Foundational UI](https://github.com/HHS/simpler-grants-gov/issues/60):** Determines the UI framework that the site will adopt before launch.
- [ ] **[Web Analytics](https://github.com/HHS/simpler-grants-gov/issues/63):** Enables tracking key success metrics for this milestone, e.g. site traffic and number of unique visitors.

_Are there any notable capabilities / milestones do NOT we expect to be in place by the completion of work on this milestone?_

- [x] **Internationalization:** While there will be content delivered within this milestone that needs to be translated in the future, we do not expect to have a framework for managing translations set up by the time this milestone is delivered.
- [x] **CMS:** While in the long-term we may want to support a Content Management Service (CMS) that allows non-technical users to update and manage copy for the website, we do not expect a CMS to be selected and implemented when we launch this site.

### Open questions

<!-- Optional -->

- [x] None

### Not doing

<!-- Optional -->

_The following work will_ not _be completed as part of this milestone:_

1. **Translating site contents:** Translation of key documents will be covered in an upcoming milestone slotted for FY24 Q1 (Oct - Dec 2023)
2. **Legacy web analytics:** Updating the existing analytics recorded on legacy grants.gov in order to establish a baseline for comparing the site traffic for `simpler.grants.gov` will happen in a later milestone

## Integrations

### Translations

<!-- Required -->

_Does this milestone involve delivering any content that needs translation?_

Yes, the site contents will need to be translated.

_If so, when will English-language content be locked? Then when will translation be started and completed?_

The initial process for translation is slotted for release sometime in FY24 Q1 (Oct - Dec 2023).

### Services going into PROD for the first time

<!-- Required -->

_This can include services going into PROD behind a feature flag that is not turned on._

- **Static Site:** This milestone represents the official launch of the static site
- **simpler.grants.gov Domain:** The static site is the first service to officially use the `simpler.grants.gov` domain
- **Stakeholder Feedback Form:** This is the first time we're collecting feedback directly from stakeholders on `simpler.grants.gov`
- **Web Analytics:** This will most likely be the first service for which we are configuring web analytics

### Services being integrated in PROD for the first time

<!-- Required -->

_Are there multiple services that are being connected for the first time in PROD?_

- **Static Site + Feedback Form:** The feedback form should be accessible directly from the site, preferably embedded directly on the page
- **Static Site + Web Analytics:** All of the public pages on the static site should be configured to track web analytics
- **Static Site + Communications Platforms:** The static site should link to the relevant communication platforms that are available at the time of launch

### Data being shared publicly for the first time

<!-- Required -->

_Are there any fields being shared publicly that have never been shared in PROD before?_

- No, the content of the static site in this milestone will be limited to general information about the Simpler Grants.gov project. It does not include exposing any production data from the new simpler.grants.gov data model.

### Security considerations

<!-- Required -->

_Does this milestone expose any new attack vectors or expand the attack surface of the product?_

- **Deployment Services:** Automating our deployment process using a CI/CD platform exposes the deployment process as a potential attack vector if the deployment secrets/tokens are compromised or if malicious code through a supply chain attack.
- **Form Submissions:** While the majority of the site content will be static, accepting user input through a feedback form does expose a potential attack vector.

_If so, how are we addressing these risks?_

- **Security Approval:** Before the official launch of the static site to the public, we will be reviewing our infrastructure and code security practices with the HHS team to ensure that they adhere to HHS standards.
- **Developer Tools:** As part of the Developer Tools milestone, the team is setting up a series of tools that will enforce certain code quality standards and security checks. These include things like secrets management, code linting, dependency monitoring, etc.
- **Form Submissions:** The implementation plan for form submissions will evaluate and consider common security practices for validating and sanitizing user input. Form submissions will also likely be stored in a system that is separate from the production database with grant data.

<!-- Links -->

[lighthouse]: https://developer.chrome.com/en/docs/lighthouse/performance/performance-scoring/<|MERGE_RESOLUTION|>--- conflicted
+++ resolved
@@ -80,13 +80,12 @@
   - [ ] The resources required to deploy and host the site are provisioned programmatically using the framework established in the [Infrastructure-as-Code milestone](https://github.com/HHS/simpler-grants-gov/issues/123)
   - [ ] Code changes are deployed using the CI/CD pipeline set up in [the Front-end CI/CD milestone](https://github.com/HHS/simpler-grants-gov/issues/58)
 - [ ] The following user experience (UX) requirements are satisfied:
-<<<<<<< HEAD
+      <<<<<<< HEAD
   - [ ] Anyone can access a live version of the site at simpler.grants.gov
-  - [ ] The site adopts the UI principles and framework established in the [Foundational UI milestone](https://github.com/HHS/grants-equity/issues/60)
-=======
+  - [ ] # The site adopts the UI principles and framework established in the [Foundational UI milestone](https://github.com/HHS/grants-equity/issues/60)
   - [ ] Anyone can access a live version of the site at beta.grants.gov
   - [ ] The site adopts the UI principles and framework established in the [Foundational UI milestone](https://github.com/HHS/simpler-grants-gov/issues/60)
->>>>>>> 33ec2b6a
+    > > > > > > > main
   - [ ] The site is 508 compliant and satisfies the other guidelines outlined in the Accessibility Planning milestone
   - [ ] Web traffic data for the site is actively being collected by the framework implemented in the [Web Analytics milestone](https://github.com/HHS/simpler-grants-gov/issues/63)
   - [ ] Additional development tickets have been created for collecting other data needed to calculate the metrics below
@@ -126,19 +125,11 @@
 
 _What capabilities / milestones do we expect to be in place by the completion of work on this milestone?_
 
-<<<<<<< HEAD
-- [ ] **[Front-end Planning](https://github.com/HHS/grants-equity/issues/49):** Determines the language, framework, and deployment service used to build and host the site.
-- [ ] **[Developer Tools](https://github.com/HHS/grants-equity/issues/50):** Establishes a suite of tools used to ensure the quality and security of the site codebase.
-- [ ] **[simpler.grants.gov Domain](https://github.com/HHS/grants-equity/issues/51):** Secures access to the `simpler.grants.gov` domain which is where the site will be hosted.
-- [ ] **[Security Approval](https://github.com/HHS/grants-equity/issues/53):** Ensures that the site and the infrastructure that hosts it are comply with HHS security standards and practices.
-- [ ] **[Infrastructure-as-Code](https://github.com/HHS/grants-equity/issues/123):** Programmatically provisions the resources needed to deploy and host this site.
-=======
 - [ ] **[Front-end Planning](https://github.com/HHS/simpler-grants-gov/issues/49):** Determines the language, framework, and deployment service used to build and host the site.
 - [ ] **[Developer Tools](https://github.com/HHS/simpler-grants-gov/issues/50):** Establishes a suite of tools used to ensure the quality and security of the site codebase.
-- [ ] **[beta.grants.gov Domain](https://github.com/HHS/simpler-grants-gov/issues/51):** Secures access to the `beta.grants.gov` domain which is where the site will be hosted.
+- [ ] **[beta.grants.gov Domain](https://github.com/HHS/simpler-grants-gov/issues/51):** Secures access to the `simpler.grants.gov` domain which is where the site will be hosted.
 - [ ] **[Security Approval](https://github.com/HHS/simpler-grants-gov/issues/53):** Ensures that the site and the infrastructure that hosts it are comply with HHS security standards and practices.
 - [ ] **[Infrastructure-as-Code](https://github.com/HHS/simpler-grants-gov/issues/123):** Programmatically provisions the resources needed to deploy and host this site.
->>>>>>> 33ec2b6a
 - [ ] **[Front-end CI/CD](https://github.com/orgs/HHS/projects/12/views/3?pane=issue&itemId=31950276):** Sets up a CI/CD pipeline that will be used to test and publish code changes to the site.
 - [ ] **[Foundational UI](https://github.com/HHS/simpler-grants-gov/issues/60):** Determines the UI framework that the site will adopt before launch.
 - [ ] **[Web Analytics](https://github.com/HHS/simpler-grants-gov/issues/63):** Enables tracking key success metrics for this milestone, e.g. site traffic and number of unique visitors.
