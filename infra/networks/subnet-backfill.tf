# The purpose of this file is to backfill the default VPC with 3 private subnets.

locals {
  backfill_subnet_cidrs = {
    # The CIDRs were chosen to be within `172.31.0.0/16` but not overlap with the nearest
    # CIDRs already being used in the VPC.
    #
    # You can can confirm the ranges with a tool like:
    # https://www.ipaddressguide.com/cidr
    #
    # The `/20` CIDR block was chosen because most of the existing subnets are `/20`.
    "us-east-1a" = "172.31.144.0/20", # /20 = 4096 IPs, last address is 172.31.159.255
    "us-east-1b" = "172.31.160.0/20", # /20 = 4096 IPs, last address is	172.31.175.255
    "us-east-1c" = "172.31.176.0/20", # /20 = 4096 IPs, last address is 172.31.191.255
  }
}

# ------- #
# SUBNETS #
# ------- #

# docs: https://registry.terraform.io/providers/hashicorp/aws/latest/docs/resources/subnet
resource "aws_subnet" "backfill_private" {
  for_each                = local.backfill_subnet_cidrs
  vpc_id                  = data.aws_vpc.default.id
  availability_zone       = each.key
  cidr_block              = each.value
  map_public_ip_on_launch = false
  tags = {
    Name        = "default-private-${each.key}"
    subnet_type = "private"
  }
}
# docs: https://registry.terraform.io/providers/hashicorp/aws/latest/docs/data-sources/subnet
data "aws_subnets" "public" {
  filter {
    name   = "vpc-id"
    values = [data.aws_vpc.default.id]
  }
  filter {
    name   = "tag:subnet_type"
    values = ["public"]
  }
}

# ----------- #
# NAT GATEWAY #
# ----------- #

# docs: https://registry.terraform.io/providers/hashicorp/aws/latest/docs/resources/eip
#
# purpose: All external traffic from the private subnets will be routed through this EIP
#          via means of a NAT gateway.
resource "aws_eip" "backfill_private" {
  # checkov:skip=CKV2_AWS_19: These EIPs are attached to NAT gateways
  for_each = local.backfill_subnet_cidrs
  domain   = "vpc"
  tags = {
    Name = "default-private-${each.key}"
  }
}

# docs: https://registry.terraform.io/providers/hashicorp/aws/latest/docs/resources/nat_gateway
resource "aws_nat_gateway" "backfill_private_0" {
  allocation_id = aws_eip.backfill_private["us-east-1a"].allocation_id
  subnet_id     = data.aws_subnets.public.ids[0]
  tags = {
<<<<<<< HEAD
    Name = "default-private-${each.key}"
=======
    Name = "backfill-private-us-east-1a"
  }
}
resource "aws_nat_gateway" "backfill_private_1" {
  allocation_id = aws_eip.backfill_private["us-east-1b"].allocation_id
  subnet_id     = data.aws_subnets.public.ids[1]
  tags = {
    Name = "backfill-private-us-east-1b"
  }
}
resource "aws_nat_gateway" "backfill_private_2" {
  allocation_id = aws_eip.backfill_private["us-east-1c"].allocation_id
  subnet_id     = data.aws_subnets.public.ids[2]
  tags = {
    Name = "backfill-private-us-east-1c"
>>>>>>> 630a8e6f
  }
}

# ------------ #
# ROUTE TABLES #
# ------------ #

# docs: https://registry.terraform.io/providers/hashicorp/aws/latest/docs/resources/route_table
resource "aws_route_table" "backfill_private" {
  for_each = local.backfill_subnet_cidrs
  vpc_id   = data.aws_vpc.default.id
  tags = {
    Name = "default-private-${each.key}"
  }
}

# docs: https://registry.terraform.io/providers/hashicorp/aws/latest/docs/resources/route_table_association
#
# purpose: Associate the private subnets with the private route table.
resource "aws_route_table_association" "backfill_private" {
  for_each       = local.backfill_subnet_cidrs
  subnet_id      = aws_subnet.backfill_private[each.key].id
  route_table_id = aws_route_table.backfill_private[each.key].id
}

# docs: https://registry.terraform.io/providers/hashicorp/aws/latest/docs/resources/route
#
# purpose: Route external traffic through the NAT gateway.
resource "aws_route" "backfill_private_0" {
  route_table_id         = aws_route_table.backfill_private["us-east-1a"].id
  destination_cidr_block = "0.0.0.0/0"
  nat_gateway_id         = aws_nat_gateway.backfill_private_0.id
}
resource "aws_route" "backfill_private_1" {
  route_table_id         = aws_route_table.backfill_private["us-east-1b"].id
  destination_cidr_block = "0.0.0.0/0"
  nat_gateway_id         = aws_nat_gateway.backfill_private_1.id
}
resource "aws_route" "backfill_private_2" {
  route_table_id         = aws_route_table.backfill_private["us-east-1c"].id
  destination_cidr_block = "0.0.0.0/0"
  nat_gateway_id         = aws_nat_gateway.backfill_private_2.id
}<|MERGE_RESOLUTION|>--- conflicted
+++ resolved
@@ -65,25 +65,21 @@
   allocation_id = aws_eip.backfill_private["us-east-1a"].allocation_id
   subnet_id     = data.aws_subnets.public.ids[0]
   tags = {
-<<<<<<< HEAD
-    Name = "default-private-${each.key}"
-=======
-    Name = "backfill-private-us-east-1a"
+    Name = "default-private-us-east-1a"
   }
 }
 resource "aws_nat_gateway" "backfill_private_1" {
   allocation_id = aws_eip.backfill_private["us-east-1b"].allocation_id
   subnet_id     = data.aws_subnets.public.ids[1]
   tags = {
-    Name = "backfill-private-us-east-1b"
+    Name = "default-private-us-east-1b"
   }
 }
 resource "aws_nat_gateway" "backfill_private_2" {
   allocation_id = aws_eip.backfill_private["us-east-1c"].allocation_id
   subnet_id     = data.aws_subnets.public.ids[2]
   tags = {
-    Name = "backfill-private-us-east-1c"
->>>>>>> 630a8e6f
+    Name = "default-private-us-east-1c"
   }
 }
 
