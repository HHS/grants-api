--- conflicted
+++ resolved
@@ -2,11 +2,7 @@
 data "aws_vpc" "network" {
   filter {
     name   = "tag:Name"
-<<<<<<< HEAD
-    values = module.project_config.network_configs[var.environment_name].vpc_name
-=======
     values = [module.project_config.network_configs[var.environment_name].vpc_name]
->>>>>>> efa17a2a
   }
 }
 
